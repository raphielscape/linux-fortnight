--- conflicted
+++ resolved
@@ -47,15 +47,10 @@
  * @self_test_reg: Register address to request self test command
  * @self_test_no_autoclear: True if device's self-test needs clear of ctrl reg
  * @status_error_msgs: Array of error messgaes
-<<<<<<< HEAD
- * @status_error_mask:
- * @timeouts: Chip specific delays
-=======
  * @status_error_mask: Bitmask of errors supported by the device
  * @timeouts: Chip specific delays
  * @enable_irq: Hook for ADIS devices that have a special IRQ enable/disable
  * @has_paging: True if ADIS device has paged registers
->>>>>>> 04d5ce62
  */
 struct adis_data {
 	unsigned int read_delay;
@@ -103,8 +98,6 @@
 	const struct adis_data	*data;
 	struct adis_burst	*burst;
 
-<<<<<<< HEAD
-=======
 	/**
 	 * The state_lock is meant to be used during operations that require
 	 * a sequence of SPI R/W in order to protect the SPI transfer
@@ -116,7 +109,6 @@
 	 * This allows users of the ADIS library to group SPI R/W into
 	 * the drivers, but they also must manage this lock themselves.
 	 */
->>>>>>> 04d5ce62
 	struct mutex		state_lock;
 	struct spi_message	msg;
 	struct spi_transfer	*xfer;
@@ -144,17 +136,10 @@
 	mutex_lock(&adis->state_lock);
 	ret = __adis_reset(adis);
 	mutex_unlock(&adis->state_lock);
-<<<<<<< HEAD
-
-	return ret;
-}
-
-=======
-
-	return ret;
-}
-
->>>>>>> 04d5ce62
+
+	return ret;
+}
+
 int __adis_write_reg(struct adis *adis, unsigned int reg,
 	unsigned int val, unsigned int size);
 int __adis_read_reg(struct adis *adis, unsigned int reg,
@@ -348,10 +333,7 @@
 
 int adis_enable_irq(struct adis *adis, bool enable);
 int __adis_check_status(struct adis *adis);
-<<<<<<< HEAD
-=======
 int __adis_initial_startup(struct adis *adis);
->>>>>>> 04d5ce62
 
 static inline int adis_check_status(struct adis *adis)
 {
@@ -363,14 +345,11 @@
 
 	return ret;
 }
-<<<<<<< HEAD
-=======
 
 /* locked version of __adis_initial_startup() */
 static inline int adis_initial_startup(struct adis *adis)
 {
 	int ret;
->>>>>>> 04d5ce62
 
 	mutex_lock(&adis->state_lock);
 	ret = __adis_initial_startup(adis);
