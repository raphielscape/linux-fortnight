# arch/arm/plat-s5p/Kconfig
#
# Copyright (c) 2009 Samsung Electronics Co., Ltd.
#		http://www.samsung.com/
#
# Licensed under GPLv2

config PLAT_S5P
	bool
	depends on (ARCH_S5P64X0 || ARCH_S5P6442 || ARCH_S5PC100 || ARCH_S5PV210 || ARCH_EXYNOS4)
	default y
	select ARM_VIC if !ARCH_EXYNOS4
	select ARM_GIC if ARCH_EXYNOS4
	select NO_IOPORT
	select ARCH_REQUIRE_GPIOLIB
	select S3C_GPIO_TRACK
	select S5P_GPIO_DRVSTR
	select SAMSUNG_GPIOLIB_4BIT
	select S3C_GPIO_CFG_S3C64XX
	select S3C_GPIO_PULL_UPDOWN
	select S3C_GPIO_CFG_S3C24XX
	select PLAT_SAMSUNG
	select SAMSUNG_CLKSRC
	select SAMSUNG_IRQ_VIC_TIMER
	select SAMSUNG_IRQ_UART
	help
	  Base platform code for Samsung's S5P series SoC.

config S5P_EXT_INT
	bool
	help
	  Use the external interrupts (other than GPIO interrupts.)
	  Note: Do not choose this for S5P6440 and S5P6450.

config S5P_GPIO_INT
	bool
	help
	  Common code for the GPIO interrupts (other than external interrupts.)

config S5P_HRT
	bool
	help
	  Use the High Resolution timer support

comment "System MMU"

config S5P_SYSTEM_MMU
	bool "S5P SYSTEM MMU"
	depends on ARCH_EXYNOS4
	help
	  Say Y here if you want to enable System MMU

config S5P_DEV_FIMC0
	bool
	help
	  Compile in platform device definitions for FIMC controller 0

config S5P_DEV_FIMC1
	bool
	help
	  Compile in platform device definitions for FIMC controller 1

config S5P_DEV_FIMC2
	bool
	help
	  Compile in platform device definitions for FIMC controller 2

config S5P_DEV_FIMC3
	bool
	help
	  Compile in platform device definitions for FIMC controller 3

config S5P_DEV_ONENAND
	bool
	help
	  Compile in platform device definition for OneNAND controller

config S5P_DEV_CSIS0
	bool
	help
	  Compile in platform device definitions for MIPI-CSIS channel 0

config S5P_DEV_CSIS1
	bool
	help
	  Compile in platform device definitions for MIPI-CSIS channel 1

<<<<<<< HEAD
=======
config S5P_DEV_USB_EHCI
	bool
	help
	  Compile in platform device definition for USB EHCI

>>>>>>> d762f438
config S5P_SETUP_MIPIPHY
	bool
	help
	  Compile in common setup code for MIPI-CSIS and MIPI-DSIM devices<|MERGE_RESOLUTION|>--- conflicted
+++ resolved
@@ -85,14 +85,11 @@
 	help
 	  Compile in platform device definitions for MIPI-CSIS channel 1
 
-<<<<<<< HEAD
-=======
 config S5P_DEV_USB_EHCI
 	bool
 	help
 	  Compile in platform device definition for USB EHCI
 
->>>>>>> d762f438
 config S5P_SETUP_MIPIPHY
 	bool
 	help
