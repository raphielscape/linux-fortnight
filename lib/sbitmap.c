/*
 * Copyright (C) 2016 Facebook
 * Copyright (C) 2013-2014 Jens Axboe
 *
 * This program is free software; you can redistribute it and/or
 * modify it under the terms of the GNU General Public
 * License v2 as published by the Free Software Foundation.
 *
 * This program is distributed in the hope that it will be useful,
 * but WITHOUT ANY WARRANTY; without even the implied warranty of
 * MERCHANTABILITY or FITNESS FOR A PARTICULAR PURPOSE.  See the GNU
 * General Public License for more details.
 *
 * You should have received a copy of the GNU General Public License
 * along with this program.  If not, see <https://www.gnu.org/licenses/>.
 */

#include <linux/sched.h>
#include <linux/random.h>
#include <linux/sbitmap.h>
#include <linux/seq_file.h>

/*
 * See if we have deferred clears that we can batch move
 */
static inline bool sbitmap_deferred_clear(struct sbitmap *sb, int index)
{
	unsigned long mask, val;
<<<<<<< HEAD
	unsigned long __maybe_unused flags;
	bool ret = false;

	/* Silence bogus lockdep warning */
#if defined(CONFIG_LOCKDEP)
	local_irq_save(flags);
#endif
	spin_lock(&sb->map[index].swap_lock);
=======
	bool ret = false;
	unsigned long flags;

	spin_lock_irqsave(&sb->map[index].swap_lock, flags);
>>>>>>> f17b5f06

	if (!sb->map[index].cleared)
		goto out_unlock;

	/*
	 * First get a stable cleared mask, setting the old mask to 0.
	 */
	do {
		mask = sb->map[index].cleared;
	} while (cmpxchg(&sb->map[index].cleared, mask, 0) != mask);

	/*
	 * Now clear the masked bits in our free word
	 */
	do {
		val = sb->map[index].word;
	} while (cmpxchg(&sb->map[index].word, val, val & ~mask) != val);

	ret = true;
out_unlock:
<<<<<<< HEAD
	spin_unlock(&sb->map[index].swap_lock);
#if defined(CONFIG_LOCKDEP)
	local_irq_restore(flags);
#endif
=======
	spin_unlock_irqrestore(&sb->map[index].swap_lock, flags);
>>>>>>> f17b5f06
	return ret;
}

int sbitmap_init_node(struct sbitmap *sb, unsigned int depth, int shift,
		      gfp_t flags, int node)
{
	unsigned int bits_per_word;
	unsigned int i;

	if (shift < 0) {
		shift = ilog2(BITS_PER_LONG);
		/*
		 * If the bitmap is small, shrink the number of bits per word so
		 * we spread over a few cachelines, at least. If less than 4
		 * bits, just forget about it, it's not going to work optimally
		 * anyway.
		 */
		if (depth >= 4) {
			while ((4U << shift) > depth)
				shift--;
		}
	}
	bits_per_word = 1U << shift;
	if (bits_per_word > BITS_PER_LONG)
		return -EINVAL;

	sb->shift = shift;
	sb->depth = depth;
	sb->map_nr = DIV_ROUND_UP(sb->depth, bits_per_word);

	if (depth == 0) {
		sb->map = NULL;
		return 0;
	}

	sb->map = kcalloc_node(sb->map_nr, sizeof(*sb->map), flags, node);
	if (!sb->map)
		return -ENOMEM;

	for (i = 0; i < sb->map_nr; i++) {
		sb->map[i].depth = min(depth, bits_per_word);
		depth -= sb->map[i].depth;
		spin_lock_init(&sb->map[i].swap_lock);
	}
	return 0;
}
EXPORT_SYMBOL_GPL(sbitmap_init_node);

void sbitmap_resize(struct sbitmap *sb, unsigned int depth)
{
	unsigned int bits_per_word = 1U << sb->shift;
	unsigned int i;

	for (i = 0; i < sb->map_nr; i++)
		sbitmap_deferred_clear(sb, i);

	sb->depth = depth;
	sb->map_nr = DIV_ROUND_UP(sb->depth, bits_per_word);

	for (i = 0; i < sb->map_nr; i++) {
		sb->map[i].depth = min(depth, bits_per_word);
		depth -= sb->map[i].depth;
	}
}
EXPORT_SYMBOL_GPL(sbitmap_resize);

static int __sbitmap_get_word(unsigned long *word, unsigned long depth,
			      unsigned int hint, bool wrap)
{
	unsigned int orig_hint = hint;
	int nr;

	while (1) {
		nr = find_next_zero_bit(word, depth, hint);
		if (unlikely(nr >= depth)) {
			/*
			 * We started with an offset, and we didn't reset the
			 * offset to 0 in a failure case, so start from 0 to
			 * exhaust the map.
			 */
			if (orig_hint && hint && wrap) {
				hint = orig_hint = 0;
				continue;
			}
			return -1;
		}

		if (!test_and_set_bit_lock(nr, word))
			break;

		hint = nr + 1;
		if (hint >= depth - 1)
			hint = 0;
	}

	return nr;
}

static int sbitmap_find_bit_in_index(struct sbitmap *sb, int index,
				     unsigned int alloc_hint, bool round_robin)
{
	int nr;

	do {
		nr = __sbitmap_get_word(&sb->map[index].word,
					sb->map[index].depth, alloc_hint,
					!round_robin);
		if (nr != -1)
			break;
		if (!sbitmap_deferred_clear(sb, index))
			break;
	} while (1);

	return nr;
}

int sbitmap_get(struct sbitmap *sb, unsigned int alloc_hint, bool round_robin)
{
	unsigned int i, index;
	int nr = -1;

	index = SB_NR_TO_INDEX(sb, alloc_hint);

	/*
	 * Unless we're doing round robin tag allocation, just use the
	 * alloc_hint to find the right word index. No point in looping
	 * twice in find_next_zero_bit() for that case.
	 */
	if (round_robin)
		alloc_hint = SB_NR_TO_BIT(sb, alloc_hint);
	else
		alloc_hint = 0;

	for (i = 0; i < sb->map_nr; i++) {
		nr = sbitmap_find_bit_in_index(sb, index, alloc_hint,
						round_robin);
		if (nr != -1) {
			nr += index << sb->shift;
			break;
		}

		/* Jump to next index. */
		alloc_hint = 0;
		if (++index >= sb->map_nr)
			index = 0;
	}

	return nr;
}
EXPORT_SYMBOL_GPL(sbitmap_get);

int sbitmap_get_shallow(struct sbitmap *sb, unsigned int alloc_hint,
			unsigned long shallow_depth)
{
	unsigned int i, index;
	int nr = -1;

	index = SB_NR_TO_INDEX(sb, alloc_hint);

	for (i = 0; i < sb->map_nr; i++) {
again:
		nr = __sbitmap_get_word(&sb->map[index].word,
					min(sb->map[index].depth, shallow_depth),
					SB_NR_TO_BIT(sb, alloc_hint), true);
		if (nr != -1) {
			nr += index << sb->shift;
			break;
		}

		if (sbitmap_deferred_clear(sb, index))
			goto again;

		/* Jump to next index. */
		index++;
		alloc_hint = index << sb->shift;

		if (index >= sb->map_nr) {
			index = 0;
			alloc_hint = 0;
		}
	}

	return nr;
}
EXPORT_SYMBOL_GPL(sbitmap_get_shallow);

bool sbitmap_any_bit_set(const struct sbitmap *sb)
{
	unsigned int i;

	for (i = 0; i < sb->map_nr; i++) {
		if (sb->map[i].word & ~sb->map[i].cleared)
			return true;
	}
	return false;
}
EXPORT_SYMBOL_GPL(sbitmap_any_bit_set);

bool sbitmap_any_bit_clear(const struct sbitmap *sb)
{
	unsigned int i;

	for (i = 0; i < sb->map_nr; i++) {
		const struct sbitmap_word *word = &sb->map[i];
		unsigned long mask = word->word & ~word->cleared;
		unsigned long ret;

		ret = find_first_zero_bit(&mask, word->depth);
		if (ret < word->depth)
			return true;
	}
	return false;
}
EXPORT_SYMBOL_GPL(sbitmap_any_bit_clear);

static unsigned int __sbitmap_weight(const struct sbitmap *sb, bool set)
{
	unsigned int i, weight = 0;

	for (i = 0; i < sb->map_nr; i++) {
		const struct sbitmap_word *word = &sb->map[i];

		if (set)
			weight += bitmap_weight(&word->word, word->depth);
		else
			weight += bitmap_weight(&word->cleared, word->depth);
	}
	return weight;
}

static unsigned int sbitmap_weight(const struct sbitmap *sb)
{
	return __sbitmap_weight(sb, true);
}

static unsigned int sbitmap_cleared(const struct sbitmap *sb)
{
	return __sbitmap_weight(sb, false);
}

void sbitmap_show(struct sbitmap *sb, struct seq_file *m)
{
	seq_printf(m, "depth=%u\n", sb->depth);
	seq_printf(m, "busy=%u\n", sbitmap_weight(sb) - sbitmap_cleared(sb));
	seq_printf(m, "cleared=%u\n", sbitmap_cleared(sb));
	seq_printf(m, "bits_per_word=%u\n", 1U << sb->shift);
	seq_printf(m, "map_nr=%u\n", sb->map_nr);
}
EXPORT_SYMBOL_GPL(sbitmap_show);

static inline void emit_byte(struct seq_file *m, unsigned int offset, u8 byte)
{
	if ((offset & 0xf) == 0) {
		if (offset != 0)
			seq_putc(m, '\n');
		seq_printf(m, "%08x:", offset);
	}
	if ((offset & 0x1) == 0)
		seq_putc(m, ' ');
	seq_printf(m, "%02x", byte);
}

void sbitmap_bitmap_show(struct sbitmap *sb, struct seq_file *m)
{
	u8 byte = 0;
	unsigned int byte_bits = 0;
	unsigned int offset = 0;
	int i;

	for (i = 0; i < sb->map_nr; i++) {
		unsigned long word = READ_ONCE(sb->map[i].word);
		unsigned int word_bits = READ_ONCE(sb->map[i].depth);

		while (word_bits > 0) {
			unsigned int bits = min(8 - byte_bits, word_bits);

			byte |= (word & (BIT(bits) - 1)) << byte_bits;
			byte_bits += bits;
			if (byte_bits == 8) {
				emit_byte(m, offset, byte);
				byte = 0;
				byte_bits = 0;
				offset++;
			}
			word >>= bits;
			word_bits -= bits;
		}
	}
	if (byte_bits) {
		emit_byte(m, offset, byte);
		offset++;
	}
	if (offset)
		seq_putc(m, '\n');
}
EXPORT_SYMBOL_GPL(sbitmap_bitmap_show);

static unsigned int sbq_calc_wake_batch(struct sbitmap_queue *sbq,
					unsigned int depth)
{
	unsigned int wake_batch;
	unsigned int shallow_depth;

	/*
	 * For each batch, we wake up one queue. We need to make sure that our
	 * batch size is small enough that the full depth of the bitmap,
	 * potentially limited by a shallow depth, is enough to wake up all of
	 * the queues.
	 *
	 * Each full word of the bitmap has bits_per_word bits, and there might
	 * be a partial word. There are depth / bits_per_word full words and
	 * depth % bits_per_word bits left over. In bitwise arithmetic:
	 *
	 * bits_per_word = 1 << shift
	 * depth / bits_per_word = depth >> shift
	 * depth % bits_per_word = depth & ((1 << shift) - 1)
	 *
	 * Each word can be limited to sbq->min_shallow_depth bits.
	 */
	shallow_depth = min(1U << sbq->sb.shift, sbq->min_shallow_depth);
	depth = ((depth >> sbq->sb.shift) * shallow_depth +
		 min(depth & ((1U << sbq->sb.shift) - 1), shallow_depth));
	wake_batch = clamp_t(unsigned int, depth / SBQ_WAIT_QUEUES, 1,
			     SBQ_WAKE_BATCH);

	return wake_batch;
}

int sbitmap_queue_init_node(struct sbitmap_queue *sbq, unsigned int depth,
			    int shift, bool round_robin, gfp_t flags, int node)
{
	int ret;
	int i;

	ret = sbitmap_init_node(&sbq->sb, depth, shift, flags, node);
	if (ret)
		return ret;

	sbq->alloc_hint = alloc_percpu_gfp(unsigned int, flags);
	if (!sbq->alloc_hint) {
		sbitmap_free(&sbq->sb);
		return -ENOMEM;
	}

	if (depth && !round_robin) {
		for_each_possible_cpu(i)
			*per_cpu_ptr(sbq->alloc_hint, i) = prandom_u32() % depth;
	}

	sbq->min_shallow_depth = UINT_MAX;
	sbq->wake_batch = sbq_calc_wake_batch(sbq, depth);
	atomic_set(&sbq->wake_index, 0);
	atomic_set(&sbq->ws_active, 0);

	sbq->ws = kzalloc_node(SBQ_WAIT_QUEUES * sizeof(*sbq->ws), flags, node);
	if (!sbq->ws) {
		free_percpu(sbq->alloc_hint);
		sbitmap_free(&sbq->sb);
		return -ENOMEM;
	}

	for (i = 0; i < SBQ_WAIT_QUEUES; i++) {
		init_waitqueue_head(&sbq->ws[i].wait);
		atomic_set(&sbq->ws[i].wait_cnt, sbq->wake_batch);
	}

	sbq->round_robin = round_robin;
	return 0;
}
EXPORT_SYMBOL_GPL(sbitmap_queue_init_node);

static void sbitmap_queue_update_wake_batch(struct sbitmap_queue *sbq,
					    unsigned int depth)
{
	unsigned int wake_batch = sbq_calc_wake_batch(sbq, depth);
	int i;

	if (sbq->wake_batch != wake_batch) {
		WRITE_ONCE(sbq->wake_batch, wake_batch);
		/*
		 * Pairs with the memory barrier in sbitmap_queue_wake_up()
		 * to ensure that the batch size is updated before the wait
		 * counts.
		 */
		smp_mb__before_atomic();
		for (i = 0; i < SBQ_WAIT_QUEUES; i++)
			atomic_set(&sbq->ws[i].wait_cnt, 1);
	}
}

void sbitmap_queue_resize(struct sbitmap_queue *sbq, unsigned int depth)
{
	sbitmap_queue_update_wake_batch(sbq, depth);
	sbitmap_resize(&sbq->sb, depth);
}
EXPORT_SYMBOL_GPL(sbitmap_queue_resize);

int __sbitmap_queue_get(struct sbitmap_queue *sbq)
{
	unsigned int hint, depth;
	int nr;

	hint = this_cpu_read(*sbq->alloc_hint);
	depth = READ_ONCE(sbq->sb.depth);
	if (unlikely(hint >= depth)) {
		hint = depth ? prandom_u32() % depth : 0;
		this_cpu_write(*sbq->alloc_hint, hint);
	}
	nr = sbitmap_get(&sbq->sb, hint, sbq->round_robin);

	if (nr == -1) {
		/* If the map is full, a hint won't do us much good. */
		this_cpu_write(*sbq->alloc_hint, 0);
	} else if (nr == hint || unlikely(sbq->round_robin)) {
		/* Only update the hint if we used it. */
		hint = nr + 1;
		if (hint >= depth - 1)
			hint = 0;
		this_cpu_write(*sbq->alloc_hint, hint);
	}

	return nr;
}
EXPORT_SYMBOL_GPL(__sbitmap_queue_get);

int __sbitmap_queue_get_shallow(struct sbitmap_queue *sbq,
				unsigned int shallow_depth)
{
	unsigned int hint, depth;
	int nr;

	WARN_ON_ONCE(shallow_depth < sbq->min_shallow_depth);

	hint = this_cpu_read(*sbq->alloc_hint);
	depth = READ_ONCE(sbq->sb.depth);
	if (unlikely(hint >= depth)) {
		hint = depth ? prandom_u32() % depth : 0;
		this_cpu_write(*sbq->alloc_hint, hint);
	}
	nr = sbitmap_get_shallow(&sbq->sb, hint, shallow_depth);

	if (nr == -1) {
		/* If the map is full, a hint won't do us much good. */
		this_cpu_write(*sbq->alloc_hint, 0);
	} else if (nr == hint || unlikely(sbq->round_robin)) {
		/* Only update the hint if we used it. */
		hint = nr + 1;
		if (hint >= depth - 1)
			hint = 0;
		this_cpu_write(*sbq->alloc_hint, hint);
	}

	return nr;
}
EXPORT_SYMBOL_GPL(__sbitmap_queue_get_shallow);

void sbitmap_queue_min_shallow_depth(struct sbitmap_queue *sbq,
				     unsigned int min_shallow_depth)
{
	sbq->min_shallow_depth = min_shallow_depth;
	sbitmap_queue_update_wake_batch(sbq, sbq->sb.depth);
}
EXPORT_SYMBOL_GPL(sbitmap_queue_min_shallow_depth);

static struct sbq_wait_state *sbq_wake_ptr(struct sbitmap_queue *sbq)
{
	int i, wake_index;

	if (!atomic_read(&sbq->ws_active))
		return NULL;

	wake_index = atomic_read(&sbq->wake_index);
	for (i = 0; i < SBQ_WAIT_QUEUES; i++) {
		struct sbq_wait_state *ws = &sbq->ws[wake_index];

		if (waitqueue_active(&ws->wait)) {
			int o = atomic_read(&sbq->wake_index);

			if (wake_index != o)
				atomic_cmpxchg(&sbq->wake_index, o, wake_index);
			return ws;
		}

		wake_index = sbq_index_inc(wake_index);
	}

	return NULL;
}

static bool __sbq_wake_up(struct sbitmap_queue *sbq)
{
	struct sbq_wait_state *ws;
	unsigned int wake_batch;
	int wait_cnt;

	ws = sbq_wake_ptr(sbq);
	if (!ws)
		return false;

	wait_cnt = atomic_dec_return(&ws->wait_cnt);
	if (wait_cnt <= 0) {
		int ret;

		wake_batch = READ_ONCE(sbq->wake_batch);

		/*
		 * Pairs with the memory barrier in sbitmap_queue_resize() to
		 * ensure that we see the batch size update before the wait
		 * count is reset.
		 */
		smp_mb__before_atomic();

		/*
		 * For concurrent callers of this, the one that failed the
		 * atomic_cmpxhcg() race should call this function again
		 * to wakeup a new batch on a different 'ws'.
		 */
		ret = atomic_cmpxchg(&ws->wait_cnt, wait_cnt, wake_batch);
		if (ret == wait_cnt) {
			sbq_index_atomic_inc(&sbq->wake_index);
			wake_up_nr(&ws->wait, wake_batch);
			return false;
		}

		return true;
	}

	return false;
}

void sbitmap_queue_wake_up(struct sbitmap_queue *sbq)
{
	while (__sbq_wake_up(sbq))
		;
}
EXPORT_SYMBOL_GPL(sbitmap_queue_wake_up);

void sbitmap_queue_clear(struct sbitmap_queue *sbq, unsigned int nr,
			 unsigned int cpu)
{
	sbitmap_deferred_clear_bit(&sbq->sb, nr);

	/*
	 * Pairs with the memory barrier in set_current_state() to ensure the
	 * proper ordering of clear_bit_unlock()/waitqueue_active() in the waker
	 * and test_and_set_bit_lock()/prepare_to_wait()/finish_wait() in the
	 * waiter. See the comment on waitqueue_active().
	 */
	smp_mb__after_atomic();
	sbitmap_queue_wake_up(sbq);

	if (likely(!sbq->round_robin && nr < sbq->sb.depth))
		*per_cpu_ptr(sbq->alloc_hint, cpu) = nr;
}
EXPORT_SYMBOL_GPL(sbitmap_queue_clear);

void sbitmap_queue_wake_all(struct sbitmap_queue *sbq)
{
	int i, wake_index;

	/*
	 * Pairs with the memory barrier in set_current_state() like in
	 * sbitmap_queue_wake_up().
	 */
	smp_mb();
	wake_index = atomic_read(&sbq->wake_index);
	for (i = 0; i < SBQ_WAIT_QUEUES; i++) {
		struct sbq_wait_state *ws = &sbq->ws[wake_index];

		if (waitqueue_active(&ws->wait))
			wake_up(&ws->wait);

		wake_index = sbq_index_inc(wake_index);
	}
}
EXPORT_SYMBOL_GPL(sbitmap_queue_wake_all);

void sbitmap_queue_show(struct sbitmap_queue *sbq, struct seq_file *m)
{
	bool first;
	int i;

	sbitmap_show(&sbq->sb, m);

	seq_puts(m, "alloc_hint={");
	first = true;
	for_each_possible_cpu(i) {
		if (!first)
			seq_puts(m, ", ");
		first = false;
		seq_printf(m, "%u", *per_cpu_ptr(sbq->alloc_hint, i));
	}
	seq_puts(m, "}\n");

	seq_printf(m, "wake_batch=%u\n", sbq->wake_batch);
	seq_printf(m, "wake_index=%d\n", atomic_read(&sbq->wake_index));
	seq_printf(m, "ws_active=%d\n", atomic_read(&sbq->ws_active));

	seq_puts(m, "ws={\n");
	for (i = 0; i < SBQ_WAIT_QUEUES; i++) {
		struct sbq_wait_state *ws = &sbq->ws[i];

		seq_printf(m, "\t{.wait_cnt=%d, .wait=%s},\n",
			   atomic_read(&ws->wait_cnt),
			   waitqueue_active(&ws->wait) ? "active" : "inactive");
	}
	seq_puts(m, "}\n");

	seq_printf(m, "round_robin=%d\n", sbq->round_robin);
	seq_printf(m, "min_shallow_depth=%u\n", sbq->min_shallow_depth);
}
EXPORT_SYMBOL_GPL(sbitmap_queue_show);

void sbitmap_add_wait_queue(struct sbitmap_queue *sbq,
			    struct sbq_wait_state *ws,
			    struct sbq_wait *sbq_wait)
{
	if (!sbq_wait->sbq) {
		sbq_wait->sbq = sbq;
		atomic_inc(&sbq->ws_active);
	}
	add_wait_queue(&ws->wait, &sbq_wait->wait);
}
EXPORT_SYMBOL_GPL(sbitmap_add_wait_queue);

void sbitmap_del_wait_queue(struct sbq_wait *sbq_wait)
{
	list_del_init(&sbq_wait->wait.entry);
	if (sbq_wait->sbq) {
		atomic_dec(&sbq_wait->sbq->ws_active);
		sbq_wait->sbq = NULL;
	}
}
EXPORT_SYMBOL_GPL(sbitmap_del_wait_queue);

void sbitmap_prepare_to_wait(struct sbitmap_queue *sbq,
			     struct sbq_wait_state *ws,
			     struct sbq_wait *sbq_wait, int state)
{
	if (!sbq_wait->sbq) {
		atomic_inc(&sbq->ws_active);
		sbq_wait->sbq = sbq;
	}
	prepare_to_wait_exclusive(&ws->wait, &sbq_wait->wait, state);
}
EXPORT_SYMBOL_GPL(sbitmap_prepare_to_wait);

void sbitmap_finish_wait(struct sbitmap_queue *sbq, struct sbq_wait_state *ws,
			 struct sbq_wait *sbq_wait)
{
	finish_wait(&ws->wait, &sbq_wait->wait);
	if (sbq_wait->sbq) {
		atomic_dec(&sbq->ws_active);
		sbq_wait->sbq = NULL;
	}
}
EXPORT_SYMBOL_GPL(sbitmap_finish_wait);<|MERGE_RESOLUTION|>--- conflicted
+++ resolved
@@ -26,21 +26,10 @@
 static inline bool sbitmap_deferred_clear(struct sbitmap *sb, int index)
 {
 	unsigned long mask, val;
-<<<<<<< HEAD
-	unsigned long __maybe_unused flags;
-	bool ret = false;
-
-	/* Silence bogus lockdep warning */
-#if defined(CONFIG_LOCKDEP)
-	local_irq_save(flags);
-#endif
-	spin_lock(&sb->map[index].swap_lock);
-=======
 	bool ret = false;
 	unsigned long flags;
 
 	spin_lock_irqsave(&sb->map[index].swap_lock, flags);
->>>>>>> f17b5f06
 
 	if (!sb->map[index].cleared)
 		goto out_unlock;
@@ -61,14 +50,7 @@
 
 	ret = true;
 out_unlock:
-<<<<<<< HEAD
-	spin_unlock(&sb->map[index].swap_lock);
-#if defined(CONFIG_LOCKDEP)
-	local_irq_restore(flags);
-#endif
-=======
 	spin_unlock_irqrestore(&sb->map[index].swap_lock, flags);
->>>>>>> f17b5f06
 	return ret;
 }
 
