/*******************************************************************************

  Intel 10 Gigabit PCI Express Linux driver
  Copyright(c) 1999 - 2013 Intel Corporation.

  This program is free software; you can redistribute it and/or modify it
  under the terms and conditions of the GNU General Public License,
  version 2, as published by the Free Software Foundation.

  This program is distributed in the hope it will be useful, but WITHOUT
  ANY WARRANTY; without even the implied warranty of MERCHANTABILITY or
  FITNESS FOR A PARTICULAR PURPOSE.  See the GNU General Public License for
  more details.

  You should have received a copy of the GNU General Public License along with
  this program; if not, write to the Free Software Foundation, Inc.,
  51 Franklin St - Fifth Floor, Boston, MA 02110-1301 USA.

  The full GNU General Public License is included in this distribution in
  the file called "COPYING".

  Contact Information:
  e1000-devel Mailing List <e1000-devel@lists.sourceforge.net>
  Intel Corporation, 5200 N.E. Elam Young Parkway, Hillsboro, OR 97124-6497

*******************************************************************************/

#ifndef _IXGBE_PHY_H_
#define _IXGBE_PHY_H_

#include "ixgbe_type.h"
#define IXGBE_I2C_EEPROM_DEV_ADDR    0xA0
#define IXGBE_I2C_EEPROM_DEV_ADDR2   0xA2

/* EEPROM byte offsets */
#define IXGBE_SFF_IDENTIFIER		0x0
#define IXGBE_SFF_IDENTIFIER_SFP	0x3
#define IXGBE_SFF_VENDOR_OUI_BYTE0	0x25
#define IXGBE_SFF_VENDOR_OUI_BYTE1	0x26
#define IXGBE_SFF_VENDOR_OUI_BYTE2	0x27
#define IXGBE_SFF_1GBE_COMP_CODES	0x6
#define IXGBE_SFF_10GBE_COMP_CODES	0x3
#define IXGBE_SFF_CABLE_TECHNOLOGY	0x8
#define IXGBE_SFF_CABLE_SPEC_COMP	0x3C
#define IXGBE_SFF_SFF_8472_SWAP		0x5C
#define IXGBE_SFF_SFF_8472_COMP		0x5E
#define IXGBE_SFF_SFF_8472_OSCB		0x6E
#define IXGBE_SFF_SFF_8472_ESCB		0x76
#define IXGBE_SFF_IDENTIFIER_QSFP_PLUS	0xD
#define IXGBE_SFF_QSFP_VENDOR_OUI_BYTE0	0xA5
#define IXGBE_SFF_QSFP_VENDOR_OUI_BYTE1	0xA6
#define IXGBE_SFF_QSFP_VENDOR_OUI_BYTE2	0xA7
#define IXGBE_SFF_QSFP_CONNECTOR	0x82
#define IXGBE_SFF_QSFP_10GBE_COMP	0x83
#define IXGBE_SFF_QSFP_1GBE_COMP	0x86
#define IXGBE_SFF_QSFP_CABLE_LENGTH	0x92
#define IXGBE_SFF_QSFP_DEVICE_TECH	0x93

/* Bitmasks */
<<<<<<< HEAD
#define IXGBE_SFF_DA_PASSIVE_CABLE           0x4
#define IXGBE_SFF_DA_ACTIVE_CABLE            0x8
#define IXGBE_SFF_DA_SPEC_ACTIVE_LIMITING    0x4
#define IXGBE_SFF_1GBASESX_CAPABLE           0x1
#define IXGBE_SFF_1GBASELX_CAPABLE           0x2
#define IXGBE_SFF_1GBASET_CAPABLE            0x8
#define IXGBE_SFF_10GBASESR_CAPABLE          0x10
#define IXGBE_SFF_10GBASELR_CAPABLE          0x20
#define IXGBE_SFF_SOFT_RS_SELECT_MASK	0x8
#define IXGBE_SFF_SOFT_RS_SELECT_10G	0x8
#define IXGBE_SFF_SOFT_RS_SELECT_1G	0x0
#define IXGBE_SFF_ADDRESSING_MODE	     0x4
#define IXGBE_SFF_QSFP_DA_ACTIVE_CABLE       0x1
#define IXGBE_SFF_QSFP_DA_PASSIVE_CABLE      0x8
#define IXGBE_SFF_QSFP_CONNECTOR_NOT_SEPARABLE	0x23
#define IXGBE_SFF_QSFP_TRANSMITER_850NM_VCSEL	0x0
#define IXGBE_I2C_EEPROM_READ_MASK           0x100
#define IXGBE_I2C_EEPROM_STATUS_MASK         0x3
#define IXGBE_I2C_EEPROM_STATUS_NO_OPERATION 0x0
#define IXGBE_I2C_EEPROM_STATUS_PASS         0x1
#define IXGBE_I2C_EEPROM_STATUS_FAIL         0x2
#define IXGBE_I2C_EEPROM_STATUS_IN_PROGRESS  0x3
=======
#define IXGBE_SFF_DA_PASSIVE_CABLE		0x4
#define IXGBE_SFF_DA_ACTIVE_CABLE		0x8
#define IXGBE_SFF_DA_SPEC_ACTIVE_LIMITING	0x4
#define IXGBE_SFF_1GBASESX_CAPABLE		0x1
#define IXGBE_SFF_1GBASELX_CAPABLE		0x2
#define IXGBE_SFF_1GBASET_CAPABLE		0x8
#define IXGBE_SFF_10GBASESR_CAPABLE		0x10
#define IXGBE_SFF_10GBASELR_CAPABLE		0x20
#define IXGBE_SFF_SOFT_RS_SELECT_MASK		0x8
#define IXGBE_SFF_SOFT_RS_SELECT_10G		0x8
#define IXGBE_SFF_SOFT_RS_SELECT_1G		0x0
#define IXGBE_SFF_ADDRESSING_MODE		0x4
#define IXGBE_SFF_QSFP_DA_ACTIVE_CABLE		0x1
#define IXGBE_SFF_QSFP_DA_PASSIVE_CABLE		0x8
#define IXGBE_SFF_QSFP_CONNECTOR_NOT_SEPARABLE	0x23
#define IXGBE_SFF_QSFP_TRANSMITER_850NM_VCSEL	0x0
#define IXGBE_I2C_EEPROM_READ_MASK		0x100
#define IXGBE_I2C_EEPROM_STATUS_MASK		0x3
#define IXGBE_I2C_EEPROM_STATUS_NO_OPERATION	0x0
#define IXGBE_I2C_EEPROM_STATUS_PASS		0x1
#define IXGBE_I2C_EEPROM_STATUS_FAIL		0x2
#define IXGBE_I2C_EEPROM_STATUS_IN_PROGRESS	0x3
>>>>>>> d8ec26d7

/* Flow control defines */
#define IXGBE_TAF_SYM_PAUSE                  0x400
#define IXGBE_TAF_ASM_PAUSE                  0x800

/* Bit-shift macros */
#define IXGBE_SFF_VENDOR_OUI_BYTE0_SHIFT    24
#define IXGBE_SFF_VENDOR_OUI_BYTE1_SHIFT    16
#define IXGBE_SFF_VENDOR_OUI_BYTE2_SHIFT    8

/* Vendor OUIs: format of OUI is 0x[byte0][byte1][byte2][00] */
#define IXGBE_SFF_VENDOR_OUI_TYCO     0x00407600
#define IXGBE_SFF_VENDOR_OUI_FTL      0x00906500
#define IXGBE_SFF_VENDOR_OUI_AVAGO    0x00176A00
#define IXGBE_SFF_VENDOR_OUI_INTEL    0x001B2100

/* I2C SDA and SCL timing parameters for standard mode */
#define IXGBE_I2C_T_HD_STA  4
#define IXGBE_I2C_T_LOW     5
#define IXGBE_I2C_T_HIGH    4
#define IXGBE_I2C_T_SU_STA  5
#define IXGBE_I2C_T_HD_DATA 5
#define IXGBE_I2C_T_SU_DATA 1
#define IXGBE_I2C_T_RISE    1
#define IXGBE_I2C_T_FALL    1
#define IXGBE_I2C_T_SU_STO  4
#define IXGBE_I2C_T_BUF     5

#define IXGBE_TN_LASI_STATUS_REG        0x9005
#define IXGBE_TN_LASI_STATUS_TEMP_ALARM 0x0008

/* SFP+ SFF-8472 Compliance code */
#define IXGBE_SFF_SFF_8472_UNSUP      0x00

s32 ixgbe_init_phy_ops_generic(struct ixgbe_hw *hw);
s32 ixgbe_identify_phy_generic(struct ixgbe_hw *hw);
s32 ixgbe_reset_phy_generic(struct ixgbe_hw *hw);
s32 ixgbe_read_phy_reg_generic(struct ixgbe_hw *hw, u32 reg_addr,
                               u32 device_type, u16 *phy_data);
s32 ixgbe_write_phy_reg_generic(struct ixgbe_hw *hw, u32 reg_addr,
                                u32 device_type, u16 phy_data);
s32 ixgbe_read_phy_reg_mdi(struct ixgbe_hw *hw, u32 reg_addr,
			   u32 device_type, u16 *phy_data);
s32 ixgbe_write_phy_reg_mdi(struct ixgbe_hw *hw, u32 reg_addr,
			    u32 device_type, u16 phy_data);
s32 ixgbe_setup_phy_link_generic(struct ixgbe_hw *hw);
s32 ixgbe_setup_phy_link_speed_generic(struct ixgbe_hw *hw,
                                       ixgbe_link_speed speed,
                                       bool autoneg_wait_to_complete);
s32 ixgbe_get_copper_link_capabilities_generic(struct ixgbe_hw *hw,
                                               ixgbe_link_speed *speed,
                                               bool *autoneg);

/* PHY specific */
s32 ixgbe_check_phy_link_tnx(struct ixgbe_hw *hw,
                             ixgbe_link_speed *speed,
                             bool *link_up);
s32 ixgbe_setup_phy_link_tnx(struct ixgbe_hw *hw);
s32 ixgbe_get_phy_firmware_version_tnx(struct ixgbe_hw *hw,
                                       u16 *firmware_version);
s32 ixgbe_get_phy_firmware_version_generic(struct ixgbe_hw *hw,
                                           u16 *firmware_version);

s32 ixgbe_reset_phy_nl(struct ixgbe_hw *hw);
s32 ixgbe_identify_module_generic(struct ixgbe_hw *hw);
s32 ixgbe_identify_sfp_module_generic(struct ixgbe_hw *hw);
s32 ixgbe_identify_qsfp_module_generic(struct ixgbe_hw *hw);
s32 ixgbe_get_sfp_init_sequence_offsets(struct ixgbe_hw *hw,
                                        u16 *list_offset,
                                        u16 *data_offset);
s32 ixgbe_tn_check_overtemp(struct ixgbe_hw *hw);
s32 ixgbe_read_i2c_byte_generic(struct ixgbe_hw *hw, u8 byte_offset,
                                u8 dev_addr, u8 *data);
s32 ixgbe_write_i2c_byte_generic(struct ixgbe_hw *hw, u8 byte_offset,
                                 u8 dev_addr, u8 data);
s32 ixgbe_read_i2c_eeprom_generic(struct ixgbe_hw *hw, u8 byte_offset,
                                  u8 *eeprom_data);
s32 ixgbe_read_i2c_sff8472_generic(struct ixgbe_hw *hw, u8 byte_offset,
				   u8 *sff8472_data);
s32 ixgbe_write_i2c_eeprom_generic(struct ixgbe_hw *hw, u8 byte_offset,
                                   u8 eeprom_data);
#endif /* _IXGBE_PHY_H_ */<|MERGE_RESOLUTION|>--- conflicted
+++ resolved
@@ -57,30 +57,6 @@
 #define IXGBE_SFF_QSFP_DEVICE_TECH	0x93
 
 /* Bitmasks */
-<<<<<<< HEAD
-#define IXGBE_SFF_DA_PASSIVE_CABLE           0x4
-#define IXGBE_SFF_DA_ACTIVE_CABLE            0x8
-#define IXGBE_SFF_DA_SPEC_ACTIVE_LIMITING    0x4
-#define IXGBE_SFF_1GBASESX_CAPABLE           0x1
-#define IXGBE_SFF_1GBASELX_CAPABLE           0x2
-#define IXGBE_SFF_1GBASET_CAPABLE            0x8
-#define IXGBE_SFF_10GBASESR_CAPABLE          0x10
-#define IXGBE_SFF_10GBASELR_CAPABLE          0x20
-#define IXGBE_SFF_SOFT_RS_SELECT_MASK	0x8
-#define IXGBE_SFF_SOFT_RS_SELECT_10G	0x8
-#define IXGBE_SFF_SOFT_RS_SELECT_1G	0x0
-#define IXGBE_SFF_ADDRESSING_MODE	     0x4
-#define IXGBE_SFF_QSFP_DA_ACTIVE_CABLE       0x1
-#define IXGBE_SFF_QSFP_DA_PASSIVE_CABLE      0x8
-#define IXGBE_SFF_QSFP_CONNECTOR_NOT_SEPARABLE	0x23
-#define IXGBE_SFF_QSFP_TRANSMITER_850NM_VCSEL	0x0
-#define IXGBE_I2C_EEPROM_READ_MASK           0x100
-#define IXGBE_I2C_EEPROM_STATUS_MASK         0x3
-#define IXGBE_I2C_EEPROM_STATUS_NO_OPERATION 0x0
-#define IXGBE_I2C_EEPROM_STATUS_PASS         0x1
-#define IXGBE_I2C_EEPROM_STATUS_FAIL         0x2
-#define IXGBE_I2C_EEPROM_STATUS_IN_PROGRESS  0x3
-=======
 #define IXGBE_SFF_DA_PASSIVE_CABLE		0x4
 #define IXGBE_SFF_DA_ACTIVE_CABLE		0x8
 #define IXGBE_SFF_DA_SPEC_ACTIVE_LIMITING	0x4
@@ -103,7 +79,6 @@
 #define IXGBE_I2C_EEPROM_STATUS_PASS		0x1
 #define IXGBE_I2C_EEPROM_STATUS_FAIL		0x2
 #define IXGBE_I2C_EEPROM_STATUS_IN_PROGRESS	0x3
->>>>>>> d8ec26d7
 
 /* Flow control defines */
 #define IXGBE_TAF_SYM_PAUSE                  0x400
@@ -170,7 +145,6 @@
 s32 ixgbe_reset_phy_nl(struct ixgbe_hw *hw);
 s32 ixgbe_identify_module_generic(struct ixgbe_hw *hw);
 s32 ixgbe_identify_sfp_module_generic(struct ixgbe_hw *hw);
-s32 ixgbe_identify_qsfp_module_generic(struct ixgbe_hw *hw);
 s32 ixgbe_get_sfp_init_sequence_offsets(struct ixgbe_hw *hw,
                                         u16 *list_offset,
                                         u16 *data_offset);
