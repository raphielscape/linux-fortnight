--- conflicted
+++ resolved
@@ -105,13 +105,11 @@
 	/* Atheros AR9285 Malbec with sflash firmware */
 	{ USB_DEVICE(0x03f0, 0x311d), .driver_info = BTUSB_IGNORE },
 
-<<<<<<< HEAD
 	/* Atheros 3012 with sflash firmware */
 	{ USB_DEVICE(0x0cf3, 0x3004), .driver_info = BTUSB_IGNORE },
-=======
+
 	/* Atheros AR5BBU12 with sflash firmware */
 	{ USB_DEVICE(0x0489, 0xe02c), .driver_info = BTUSB_IGNORE },
->>>>>>> 28bec7b8
 
 	/* Broadcom BCM2035 */
 	{ USB_DEVICE(0x0a5c, 0x2035), .driver_info = BTUSB_WRONG_SCO_MTU },
