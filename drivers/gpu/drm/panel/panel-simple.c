/*
 * Copyright (C) 2013, NVIDIA Corporation.  All rights reserved.
 *
 * Permission is hereby granted, free of charge, to any person obtaining a
 * copy of this software and associated documentation files (the "Software"),
 * to deal in the Software without restriction, including without limitation
 * the rights to use, copy, modify, merge, publish, distribute, sub license,
 * and/or sell copies of the Software, and to permit persons to whom the
 * Software is furnished to do so, subject to the following conditions:
 *
 * The above copyright notice and this permission notice (including the
 * next paragraph) shall be included in all copies or substantial portions
 * of the Software.
 *
 * THE SOFTWARE IS PROVIDED "AS IS", WITHOUT WARRANTY OF ANY KIND, EXPRESS OR
 * IMPLIED, INCLUDING BUT NOT LIMITED TO THE WARRANTIES OF MERCHANTABILITY,
 * FITNESS FOR A PARTICULAR PURPOSE AND NON-INFRINGEMENT. IN NO EVENT SHALL
 * THE AUTHORS OR COPYRIGHT HOLDERS BE LIABLE FOR ANY CLAIM, DAMAGES OR OTHER
 * LIABILITY, WHETHER IN AN ACTION OF CONTRACT, TORT OR OTHERWISE, ARISING
 * FROM, OUT OF OR IN CONNECTION WITH THE SOFTWARE OR THE USE OR OTHER
 * DEALINGS IN THE SOFTWARE.
 */

#include <linux/delay.h>
#include <linux/gpio/consumer.h>
#include <linux/module.h>
#include <linux/of_platform.h>
#include <linux/platform_device.h>
#include <linux/regulator/consumer.h>

#include <video/display_timing.h>
#include <video/of_display_timing.h>
#include <video/videomode.h>

#include <drm/drm_crtc.h>
#include <drm/drm_device.h>
#include <drm/drm_mipi_dsi.h>
#include <drm/drm_panel.h>

/**
 * @modes: Pointer to array of fixed modes appropriate for this panel.  If
 *         only one mode then this can just be the address of this the mode.
 *         NOTE: cannot be used with "timings" and also if this is specified
 *         then you cannot override the mode in the device tree.
 * @num_modes: Number of elements in modes array.
 * @timings: Pointer to array of display timings.  NOTE: cannot be used with
 *           "modes" and also these will be used to validate a device tree
 *           override if one is present.
 * @num_timings: Number of elements in timings array.
 * @bpc: Bits per color.
 * @size: Structure containing the physical size of this panel.
 * @delay: Structure containing various delay values for this panel.
 * @bus_format: See MEDIA_BUS_FMT_... defines.
 * @bus_flags: See DRM_BUS_FLAG_... defines.
 */
struct panel_desc {
	const struct drm_display_mode *modes;
	unsigned int num_modes;
	const struct display_timing *timings;
	unsigned int num_timings;

	unsigned int bpc;

	/**
	 * @width: width (in millimeters) of the panel's active display area
	 * @height: height (in millimeters) of the panel's active display area
	 */
	struct {
		unsigned int width;
		unsigned int height;
	} size;

	/**
	 * @prepare: the time (in milliseconds) that it takes for the panel to
	 *           become ready and start receiving video data
	 * @hpd_absent_delay: Add this to the prepare delay if we know Hot
	 *                    Plug Detect isn't used.
	 * @enable: the time (in milliseconds) that it takes for the panel to
	 *          display the first valid frame after starting to receive
	 *          video data
	 * @disable: the time (in milliseconds) that it takes for the panel to
	 *           turn the display off (no content is visible)
	 * @unprepare: the time (in milliseconds) that it takes for the panel
	 *             to power itself down completely
	 */
	struct {
		unsigned int prepare;
		unsigned int hpd_absent_delay;
		unsigned int enable;
		unsigned int disable;
		unsigned int unprepare;
	} delay;

	u32 bus_format;
	u32 bus_flags;
	int connector_type;
};

struct panel_simple {
	struct drm_panel base;
	bool prepared;
	bool enabled;
	bool no_hpd;

	const struct panel_desc *desc;

	struct regulator *supply;
	struct i2c_adapter *ddc;

	struct gpio_desc *enable_gpio;

	struct drm_display_mode override_mode;
};

static inline struct panel_simple *to_panel_simple(struct drm_panel *panel)
{
	return container_of(panel, struct panel_simple, base);
}

static unsigned int panel_simple_get_timings_modes(struct panel_simple *panel,
						   struct drm_connector *connector)
{
	struct drm_display_mode *mode;
	unsigned int i, num = 0;

	for (i = 0; i < panel->desc->num_timings; i++) {
		const struct display_timing *dt = &panel->desc->timings[i];
		struct videomode vm;

		videomode_from_timing(dt, &vm);
		mode = drm_mode_create(connector->dev);
		if (!mode) {
			dev_err(panel->base.dev, "failed to add mode %ux%u\n",
				dt->hactive.typ, dt->vactive.typ);
			continue;
		}

		drm_display_mode_from_videomode(&vm, mode);

		mode->type |= DRM_MODE_TYPE_DRIVER;

		if (panel->desc->num_timings == 1)
			mode->type |= DRM_MODE_TYPE_PREFERRED;

		drm_mode_probed_add(connector, mode);
		num++;
	}

	return num;
}

static unsigned int panel_simple_get_display_modes(struct panel_simple *panel,
						   struct drm_connector *connector)
{
	struct drm_display_mode *mode;
	unsigned int i, num = 0;

	for (i = 0; i < panel->desc->num_modes; i++) {
		const struct drm_display_mode *m = &panel->desc->modes[i];

		mode = drm_mode_duplicate(connector->dev, m);
		if (!mode) {
			dev_err(panel->base.dev, "failed to add mode %ux%u@%u\n",
				m->hdisplay, m->vdisplay, m->vrefresh);
			continue;
		}

		mode->type |= DRM_MODE_TYPE_DRIVER;

		if (panel->desc->num_modes == 1)
			mode->type |= DRM_MODE_TYPE_PREFERRED;

		drm_mode_set_name(mode);

		drm_mode_probed_add(connector, mode);
		num++;
	}

	return num;
}

static int panel_simple_get_non_edid_modes(struct panel_simple *panel,
					   struct drm_connector *connector)
{
	struct drm_display_mode *mode;
	bool has_override = panel->override_mode.type;
	unsigned int num = 0;

	if (!panel->desc)
		return 0;

	if (has_override) {
		mode = drm_mode_duplicate(connector->dev,
					  &panel->override_mode);
		if (mode) {
			drm_mode_probed_add(connector, mode);
			num = 1;
		} else {
			dev_err(panel->base.dev, "failed to add override mode\n");
		}
	}

	/* Only add timings if override was not there or failed to validate */
	if (num == 0 && panel->desc->num_timings)
		num = panel_simple_get_timings_modes(panel, connector);

	/*
	 * Only add fixed modes if timings/override added no mode.
	 *
	 * We should only ever have either the display timings specified
	 * or a fixed mode. Anything else is rather bogus.
	 */
	WARN_ON(panel->desc->num_timings && panel->desc->num_modes);
	if (num == 0)
		num = panel_simple_get_display_modes(panel, connector);

	connector->display_info.bpc = panel->desc->bpc;
	connector->display_info.width_mm = panel->desc->size.width;
	connector->display_info.height_mm = panel->desc->size.height;
	if (panel->desc->bus_format)
		drm_display_info_set_bus_formats(&connector->display_info,
						 &panel->desc->bus_format, 1);
	connector->display_info.bus_flags = panel->desc->bus_flags;

	return num;
}

static int panel_simple_disable(struct drm_panel *panel)
{
	struct panel_simple *p = to_panel_simple(panel);

	if (!p->enabled)
		return 0;

	if (p->desc->delay.disable)
		msleep(p->desc->delay.disable);

	p->enabled = false;

	return 0;
}

static int panel_simple_unprepare(struct drm_panel *panel)
{
	struct panel_simple *p = to_panel_simple(panel);

	if (!p->prepared)
		return 0;

	gpiod_set_value_cansleep(p->enable_gpio, 0);

	regulator_disable(p->supply);

	if (p->desc->delay.unprepare)
		msleep(p->desc->delay.unprepare);

	p->prepared = false;

	return 0;
}

static int panel_simple_prepare(struct drm_panel *panel)
{
	struct panel_simple *p = to_panel_simple(panel);
	unsigned int delay;
	int err;

	if (p->prepared)
		return 0;

	err = regulator_enable(p->supply);
	if (err < 0) {
		dev_err(panel->dev, "failed to enable supply: %d\n", err);
		return err;
	}

	gpiod_set_value_cansleep(p->enable_gpio, 1);

	delay = p->desc->delay.prepare;
	if (p->no_hpd)
		delay += p->desc->delay.hpd_absent_delay;
	if (delay)
		msleep(delay);

	p->prepared = true;

	return 0;
}

static int panel_simple_enable(struct drm_panel *panel)
{
	struct panel_simple *p = to_panel_simple(panel);

	if (p->enabled)
		return 0;

	if (p->desc->delay.enable)
		msleep(p->desc->delay.enable);

	p->enabled = true;

	return 0;
}

static int panel_simple_get_modes(struct drm_panel *panel,
				  struct drm_connector *connector)
{
	struct panel_simple *p = to_panel_simple(panel);
	int num = 0;

	/* probe EDID if a DDC bus is available */
	if (p->ddc) {
		struct edid *edid = drm_get_edid(connector, p->ddc);

		drm_connector_update_edid_property(connector, edid);
		if (edid) {
			num += drm_add_edid_modes(connector, edid);
			kfree(edid);
		}
	}

	/* add hard-coded panel modes */
	num += panel_simple_get_non_edid_modes(p, connector);

	return num;
}

static int panel_simple_get_timings(struct drm_panel *panel,
				    unsigned int num_timings,
				    struct display_timing *timings)
{
	struct panel_simple *p = to_panel_simple(panel);
	unsigned int i;

	if (p->desc->num_timings < num_timings)
		num_timings = p->desc->num_timings;

	if (timings)
		for (i = 0; i < num_timings; i++)
			timings[i] = p->desc->timings[i];

	return p->desc->num_timings;
}

static const struct drm_panel_funcs panel_simple_funcs = {
	.disable = panel_simple_disable,
	.unprepare = panel_simple_unprepare,
	.prepare = panel_simple_prepare,
	.enable = panel_simple_enable,
	.get_modes = panel_simple_get_modes,
	.get_timings = panel_simple_get_timings,
};

static struct panel_desc panel_dpi;

static int panel_dpi_probe(struct device *dev,
			   struct panel_simple *panel)
{
	struct display_timing *timing;
	const struct device_node *np;
	struct panel_desc *desc;
	unsigned int bus_flags;
	struct videomode vm;
	int ret;

	np = dev->of_node;
	desc = devm_kzalloc(dev, sizeof(*desc), GFP_KERNEL);
	if (!desc)
		return -ENOMEM;

	timing = devm_kzalloc(dev, sizeof(*timing), GFP_KERNEL);
	if (!timing)
		return -ENOMEM;

	ret = of_get_display_timing(np, "panel-timing", timing);
	if (ret < 0) {
		dev_err(dev, "%pOF: no panel-timing node found for \"panel-dpi\" binding\n",
			np);
		return ret;
	}

	desc->timings = timing;
	desc->num_timings = 1;

	of_property_read_u32(np, "width-mm", &desc->size.width);
	of_property_read_u32(np, "height-mm", &desc->size.height);

	/* Extract bus_flags from display_timing */
	bus_flags = 0;
	vm.flags = timing->flags;
	drm_bus_flags_from_videomode(&vm, &bus_flags);
	desc->bus_flags = bus_flags;

	/* We do not know the connector for the DT node, so guess it */
	desc->connector_type = DRM_MODE_CONNECTOR_DPI;

	panel->desc = desc;

	return 0;
}

#define PANEL_SIMPLE_BOUNDS_CHECK(to_check, bounds, field) \
	(to_check->field.typ >= bounds->field.min && \
	 to_check->field.typ <= bounds->field.max)
static void panel_simple_parse_panel_timing_node(struct device *dev,
						 struct panel_simple *panel,
						 const struct display_timing *ot)
{
	const struct panel_desc *desc = panel->desc;
	struct videomode vm;
	unsigned int i;

	if (WARN_ON(desc->num_modes)) {
		dev_err(dev, "Reject override mode: panel has a fixed mode\n");
		return;
	}
	if (WARN_ON(!desc->num_timings)) {
		dev_err(dev, "Reject override mode: no timings specified\n");
		return;
	}

	for (i = 0; i < panel->desc->num_timings; i++) {
		const struct display_timing *dt = &panel->desc->timings[i];

		if (!PANEL_SIMPLE_BOUNDS_CHECK(ot, dt, hactive) ||
		    !PANEL_SIMPLE_BOUNDS_CHECK(ot, dt, hfront_porch) ||
		    !PANEL_SIMPLE_BOUNDS_CHECK(ot, dt, hback_porch) ||
		    !PANEL_SIMPLE_BOUNDS_CHECK(ot, dt, hsync_len) ||
		    !PANEL_SIMPLE_BOUNDS_CHECK(ot, dt, vactive) ||
		    !PANEL_SIMPLE_BOUNDS_CHECK(ot, dt, vfront_porch) ||
		    !PANEL_SIMPLE_BOUNDS_CHECK(ot, dt, vback_porch) ||
		    !PANEL_SIMPLE_BOUNDS_CHECK(ot, dt, vsync_len))
			continue;

		if (ot->flags != dt->flags)
			continue;

		videomode_from_timing(ot, &vm);
		drm_display_mode_from_videomode(&vm, &panel->override_mode);
		panel->override_mode.type |= DRM_MODE_TYPE_DRIVER |
					     DRM_MODE_TYPE_PREFERRED;
		break;
	}

	if (WARN_ON(!panel->override_mode.type))
		dev_err(dev, "Reject override mode: No display_timing found\n");
}

static int panel_simple_probe(struct device *dev, const struct panel_desc *desc)
{
	struct panel_simple *panel;
	struct display_timing dt;
	struct device_node *ddc;
	int err;

	panel = devm_kzalloc(dev, sizeof(*panel), GFP_KERNEL);
	if (!panel)
		return -ENOMEM;

	panel->enabled = false;
	panel->prepared = false;
	panel->desc = desc;

	panel->no_hpd = of_property_read_bool(dev->of_node, "no-hpd");

	panel->supply = devm_regulator_get(dev, "power");
	if (IS_ERR(panel->supply))
		return PTR_ERR(panel->supply);

	panel->enable_gpio = devm_gpiod_get_optional(dev, "enable",
						     GPIOD_OUT_LOW);
	if (IS_ERR(panel->enable_gpio)) {
		err = PTR_ERR(panel->enable_gpio);
		if (err != -EPROBE_DEFER)
			dev_err(dev, "failed to request GPIO: %d\n", err);
		return err;
	}

	ddc = of_parse_phandle(dev->of_node, "ddc-i2c-bus", 0);
	if (ddc) {
		panel->ddc = of_find_i2c_adapter_by_node(ddc);
		of_node_put(ddc);

		if (!panel->ddc)
			return -EPROBE_DEFER;
	}

	if (desc == &panel_dpi) {
		/* Handle the generic panel-dpi binding */
		err = panel_dpi_probe(dev, panel);
		if (err)
			goto free_ddc;
	} else {
		if (!of_get_display_timing(dev->of_node, "panel-timing", &dt))
			panel_simple_parse_panel_timing_node(dev, panel, &dt);
	}

	drm_panel_init(&panel->base, dev, &panel_simple_funcs,
		       desc->connector_type);

	err = drm_panel_of_backlight(&panel->base);
	if (err)
		goto free_ddc;

	err = drm_panel_add(&panel->base);
	if (err < 0)
		goto free_ddc;

	dev_set_drvdata(dev, panel);

	return 0;

free_ddc:
	if (panel->ddc)
		put_device(&panel->ddc->dev);

	return err;
}

static int panel_simple_remove(struct device *dev)
{
	struct panel_simple *panel = dev_get_drvdata(dev);

	drm_panel_remove(&panel->base);
	drm_panel_disable(&panel->base);
	drm_panel_unprepare(&panel->base);

	if (panel->ddc)
		put_device(&panel->ddc->dev);

	return 0;
}

static void panel_simple_shutdown(struct device *dev)
{
	struct panel_simple *panel = dev_get_drvdata(dev);

	drm_panel_disable(&panel->base);
	drm_panel_unprepare(&panel->base);
}

static const struct drm_display_mode ampire_am_480272h3tmqw_t01h_mode = {
	.clock = 9000,
	.hdisplay = 480,
	.hsync_start = 480 + 2,
	.hsync_end = 480 + 2 + 41,
	.htotal = 480 + 2 + 41 + 2,
	.vdisplay = 272,
	.vsync_start = 272 + 2,
	.vsync_end = 272 + 2 + 10,
	.vtotal = 272 + 2 + 10 + 2,
	.vrefresh = 60,
	.flags = DRM_MODE_FLAG_PHSYNC | DRM_MODE_FLAG_PVSYNC,
};

static const struct panel_desc ampire_am_480272h3tmqw_t01h = {
	.modes = &ampire_am_480272h3tmqw_t01h_mode,
	.num_modes = 1,
	.bpc = 8,
	.size = {
		.width = 105,
		.height = 67,
	},
	.bus_format = MEDIA_BUS_FMT_RGB888_1X24,
};

static const struct drm_display_mode ampire_am800480r3tmqwa1h_mode = {
	.clock = 33333,
	.hdisplay = 800,
	.hsync_start = 800 + 0,
	.hsync_end = 800 + 0 + 255,
	.htotal = 800 + 0 + 255 + 0,
	.vdisplay = 480,
	.vsync_start = 480 + 2,
	.vsync_end = 480 + 2 + 45,
	.vtotal = 480 + 2 + 45 + 0,
	.vrefresh = 60,
	.flags = DRM_MODE_FLAG_PHSYNC | DRM_MODE_FLAG_PVSYNC,
};

static const struct panel_desc ampire_am800480r3tmqwa1h = {
	.modes = &ampire_am800480r3tmqwa1h_mode,
	.num_modes = 1,
	.bpc = 6,
	.size = {
		.width = 152,
		.height = 91,
	},
	.bus_format = MEDIA_BUS_FMT_RGB666_1X18,
};

static const struct display_timing santek_st0700i5y_rbslw_f_timing = {
	.pixelclock = { 26400000, 33300000, 46800000 },
	.hactive = { 800, 800, 800 },
	.hfront_porch = { 16, 210, 354 },
	.hback_porch = { 45, 36, 6 },
	.hsync_len = { 1, 10, 40 },
	.vactive = { 480, 480, 480 },
	.vfront_porch = { 7, 22, 147 },
	.vback_porch = { 22, 13, 3 },
	.vsync_len = { 1, 10, 20 },
	.flags = DISPLAY_FLAGS_HSYNC_LOW | DISPLAY_FLAGS_VSYNC_LOW |
		DISPLAY_FLAGS_DE_HIGH | DISPLAY_FLAGS_PIXDATA_POSEDGE
};

static const struct panel_desc armadeus_st0700_adapt = {
	.timings = &santek_st0700i5y_rbslw_f_timing,
	.num_timings = 1,
	.bpc = 6,
	.size = {
		.width = 154,
		.height = 86,
	},
	.bus_format = MEDIA_BUS_FMT_RGB666_1X18,
	.bus_flags = DRM_BUS_FLAG_DE_HIGH | DRM_BUS_FLAG_PIXDATA_POSEDGE,
};

static const struct drm_display_mode auo_b101aw03_mode = {
	.clock = 51450,
	.hdisplay = 1024,
	.hsync_start = 1024 + 156,
	.hsync_end = 1024 + 156 + 8,
	.htotal = 1024 + 156 + 8 + 156,
	.vdisplay = 600,
	.vsync_start = 600 + 16,
	.vsync_end = 600 + 16 + 6,
	.vtotal = 600 + 16 + 6 + 16,
	.vrefresh = 60,
};

static const struct panel_desc auo_b101aw03 = {
	.modes = &auo_b101aw03_mode,
	.num_modes = 1,
	.bpc = 6,
	.size = {
		.width = 223,
		.height = 125,
	},
};

static const struct display_timing auo_b101ean01_timing = {
	.pixelclock = { 65300000, 72500000, 75000000 },
	.hactive = { 1280, 1280, 1280 },
	.hfront_porch = { 18, 119, 119 },
	.hback_porch = { 21, 21, 21 },
	.hsync_len = { 32, 32, 32 },
	.vactive = { 800, 800, 800 },
	.vfront_porch = { 4, 4, 4 },
	.vback_porch = { 8, 8, 8 },
	.vsync_len = { 18, 20, 20 },
};

static const struct panel_desc auo_b101ean01 = {
	.timings = &auo_b101ean01_timing,
	.num_timings = 1,
	.bpc = 6,
	.size = {
		.width = 217,
		.height = 136,
	},
};

static const struct drm_display_mode auo_b101xtn01_mode = {
	.clock = 72000,
	.hdisplay = 1366,
	.hsync_start = 1366 + 20,
	.hsync_end = 1366 + 20 + 70,
	.htotal = 1366 + 20 + 70,
	.vdisplay = 768,
	.vsync_start = 768 + 14,
	.vsync_end = 768 + 14 + 42,
	.vtotal = 768 + 14 + 42,
	.vrefresh = 60,
	.flags = DRM_MODE_FLAG_NVSYNC | DRM_MODE_FLAG_NHSYNC,
};

static const struct panel_desc auo_b101xtn01 = {
	.modes = &auo_b101xtn01_mode,
	.num_modes = 1,
	.bpc = 6,
	.size = {
		.width = 223,
		.height = 125,
	},
};

static const struct drm_display_mode auo_b116xak01_mode = {
	.clock = 69300,
	.hdisplay = 1366,
	.hsync_start = 1366 + 48,
	.hsync_end = 1366 + 48 + 32,
	.htotal = 1366 + 48 + 32 + 10,
	.vdisplay = 768,
	.vsync_start = 768 + 4,
	.vsync_end = 768 + 4 + 6,
	.vtotal = 768 + 4 + 6 + 15,
	.vrefresh = 60,
	.flags = DRM_MODE_FLAG_NVSYNC | DRM_MODE_FLAG_NHSYNC,
};

static const struct panel_desc auo_b116xak01 = {
	.modes = &auo_b116xak01_mode,
	.num_modes = 1,
	.bpc = 6,
	.size = {
		.width = 256,
		.height = 144,
	},
	.delay = {
		.hpd_absent_delay = 200,
	},
	.bus_format = MEDIA_BUS_FMT_RGB666_1X18,
	.connector_type = DRM_MODE_CONNECTOR_eDP,
};

static const struct drm_display_mode auo_b116xw03_mode = {
	.clock = 70589,
	.hdisplay = 1366,
	.hsync_start = 1366 + 40,
	.hsync_end = 1366 + 40 + 40,
	.htotal = 1366 + 40 + 40 + 32,
	.vdisplay = 768,
	.vsync_start = 768 + 10,
	.vsync_end = 768 + 10 + 12,
	.vtotal = 768 + 10 + 12 + 6,
	.vrefresh = 60,
};

static const struct panel_desc auo_b116xw03 = {
	.modes = &auo_b116xw03_mode,
	.num_modes = 1,
	.bpc = 6,
	.size = {
		.width = 256,
		.height = 144,
	},
};

static const struct drm_display_mode auo_b133xtn01_mode = {
	.clock = 69500,
	.hdisplay = 1366,
	.hsync_start = 1366 + 48,
	.hsync_end = 1366 + 48 + 32,
	.htotal = 1366 + 48 + 32 + 20,
	.vdisplay = 768,
	.vsync_start = 768 + 3,
	.vsync_end = 768 + 3 + 6,
	.vtotal = 768 + 3 + 6 + 13,
	.vrefresh = 60,
};

static const struct panel_desc auo_b133xtn01 = {
	.modes = &auo_b133xtn01_mode,
	.num_modes = 1,
	.bpc = 6,
	.size = {
		.width = 293,
		.height = 165,
	},
};

static const struct drm_display_mode auo_b133htn01_mode = {
	.clock = 150660,
	.hdisplay = 1920,
	.hsync_start = 1920 + 172,
	.hsync_end = 1920 + 172 + 80,
	.htotal = 1920 + 172 + 80 + 60,
	.vdisplay = 1080,
	.vsync_start = 1080 + 25,
	.vsync_end = 1080 + 25 + 10,
	.vtotal = 1080 + 25 + 10 + 10,
	.vrefresh = 60,
};

static const struct panel_desc auo_b133htn01 = {
	.modes = &auo_b133htn01_mode,
	.num_modes = 1,
	.bpc = 6,
	.size = {
		.width = 293,
		.height = 165,
	},
	.delay = {
		.prepare = 105,
		.enable = 20,
		.unprepare = 50,
	},
};

static const struct display_timing auo_g070vvn01_timings = {
	.pixelclock = { 33300000, 34209000, 45000000 },
	.hactive = { 800, 800, 800 },
	.hfront_porch = { 20, 40, 200 },
	.hback_porch = { 87, 40, 1 },
	.hsync_len = { 1, 48, 87 },
	.vactive = { 480, 480, 480 },
	.vfront_porch = { 5, 13, 200 },
	.vback_porch = { 31, 31, 29 },
	.vsync_len = { 1, 1, 3 },
};

static const struct panel_desc auo_g070vvn01 = {
	.timings = &auo_g070vvn01_timings,
	.num_timings = 1,
	.bpc = 8,
	.size = {
		.width = 152,
		.height = 91,
	},
	.delay = {
		.prepare = 200,
		.enable = 50,
		.disable = 50,
		.unprepare = 1000,
	},
};

static const struct drm_display_mode auo_g101evn010_mode = {
	.clock = 68930,
	.hdisplay = 1280,
	.hsync_start = 1280 + 82,
	.hsync_end = 1280 + 82 + 2,
	.htotal = 1280 + 82 + 2 + 84,
	.vdisplay = 800,
	.vsync_start = 800 + 8,
	.vsync_end = 800 + 8 + 2,
	.vtotal = 800 + 8 + 2 + 6,
	.vrefresh = 60,
};

static const struct panel_desc auo_g101evn010 = {
	.modes = &auo_g101evn010_mode,
	.num_modes = 1,
	.bpc = 6,
	.size = {
		.width = 216,
		.height = 135,
	},
	.bus_format = MEDIA_BUS_FMT_RGB666_1X18,
};

static const struct drm_display_mode auo_g104sn02_mode = {
	.clock = 40000,
	.hdisplay = 800,
	.hsync_start = 800 + 40,
	.hsync_end = 800 + 40 + 216,
	.htotal = 800 + 40 + 216 + 128,
	.vdisplay = 600,
	.vsync_start = 600 + 10,
	.vsync_end = 600 + 10 + 35,
	.vtotal = 600 + 10 + 35 + 2,
	.vrefresh = 60,
};

static const struct panel_desc auo_g104sn02 = {
	.modes = &auo_g104sn02_mode,
	.num_modes = 1,
	.bpc = 8,
	.size = {
		.width = 211,
		.height = 158,
	},
};

static const struct display_timing auo_g133han01_timings = {
	.pixelclock = { 134000000, 141200000, 149000000 },
	.hactive = { 1920, 1920, 1920 },
	.hfront_porch = { 39, 58, 77 },
	.hback_porch = { 59, 88, 117 },
	.hsync_len = { 28, 42, 56 },
	.vactive = { 1080, 1080, 1080 },
	.vfront_porch = { 3, 8, 11 },
	.vback_porch = { 5, 14, 19 },
	.vsync_len = { 4, 14, 19 },
};

static const struct panel_desc auo_g133han01 = {
	.timings = &auo_g133han01_timings,
	.num_timings = 1,
	.bpc = 8,
	.size = {
		.width = 293,
		.height = 165,
	},
	.delay = {
		.prepare = 200,
		.enable = 50,
		.disable = 50,
		.unprepare = 1000,
	},
	.bus_format = MEDIA_BUS_FMT_RGB888_1X7X4_JEIDA,
	.connector_type = DRM_MODE_CONNECTOR_LVDS,
};

static const struct display_timing auo_g185han01_timings = {
	.pixelclock = { 120000000, 144000000, 175000000 },
	.hactive = { 1920, 1920, 1920 },
	.hfront_porch = { 36, 120, 148 },
	.hback_porch = { 24, 88, 108 },
	.hsync_len = { 20, 48, 64 },
	.vactive = { 1080, 1080, 1080 },
	.vfront_porch = { 6, 10, 40 },
	.vback_porch = { 2, 5, 20 },
	.vsync_len = { 2, 5, 20 },
};

static const struct panel_desc auo_g185han01 = {
	.timings = &auo_g185han01_timings,
	.num_timings = 1,
	.bpc = 8,
	.size = {
		.width = 409,
		.height = 230,
	},
	.delay = {
		.prepare = 50,
		.enable = 200,
		.disable = 110,
		.unprepare = 1000,
	},
	.bus_format = MEDIA_BUS_FMT_RGB888_1X7X4_SPWG,
	.connector_type = DRM_MODE_CONNECTOR_LVDS,
};

static const struct display_timing auo_p320hvn03_timings = {
	.pixelclock = { 106000000, 148500000, 164000000 },
	.hactive = { 1920, 1920, 1920 },
	.hfront_porch = { 25, 50, 130 },
	.hback_porch = { 25, 50, 130 },
	.hsync_len = { 20, 40, 105 },
	.vactive = { 1080, 1080, 1080 },
	.vfront_porch = { 8, 17, 150 },
	.vback_porch = { 8, 17, 150 },
	.vsync_len = { 4, 11, 100 },
};

static const struct panel_desc auo_p320hvn03 = {
	.timings = &auo_p320hvn03_timings,
	.num_timings = 1,
	.bpc = 8,
	.size = {
		.width = 698,
		.height = 393,
	},
	.delay = {
		.prepare = 1,
		.enable = 450,
		.unprepare = 500,
	},
	.bus_format = MEDIA_BUS_FMT_RGB888_1X7X4_SPWG,
	.connector_type = DRM_MODE_CONNECTOR_LVDS,
};

static const struct drm_display_mode auo_t215hvn01_mode = {
	.clock = 148800,
	.hdisplay = 1920,
	.hsync_start = 1920 + 88,
	.hsync_end = 1920 + 88 + 44,
	.htotal = 1920 + 88 + 44 + 148,
	.vdisplay = 1080,
	.vsync_start = 1080 + 4,
	.vsync_end = 1080 + 4 + 5,
	.vtotal = 1080 + 4 + 5 + 36,
	.vrefresh = 60,
};

static const struct panel_desc auo_t215hvn01 = {
	.modes = &auo_t215hvn01_mode,
	.num_modes = 1,
	.bpc = 8,
	.size = {
		.width = 430,
		.height = 270,
	},
	.delay = {
		.disable = 5,
		.unprepare = 1000,
	}
};

static const struct drm_display_mode avic_tm070ddh03_mode = {
	.clock = 51200,
	.hdisplay = 1024,
	.hsync_start = 1024 + 160,
	.hsync_end = 1024 + 160 + 4,
	.htotal = 1024 + 160 + 4 + 156,
	.vdisplay = 600,
	.vsync_start = 600 + 17,
	.vsync_end = 600 + 17 + 1,
	.vtotal = 600 + 17 + 1 + 17,
	.vrefresh = 60,
};

static const struct panel_desc avic_tm070ddh03 = {
	.modes = &avic_tm070ddh03_mode,
	.num_modes = 1,
	.bpc = 8,
	.size = {
		.width = 154,
		.height = 90,
	},
	.delay = {
		.prepare = 20,
		.enable = 200,
		.disable = 200,
	},
};

static const struct drm_display_mode bananapi_s070wv20_ct16_mode = {
	.clock = 30000,
	.hdisplay = 800,
	.hsync_start = 800 + 40,
	.hsync_end = 800 + 40 + 48,
	.htotal = 800 + 40 + 48 + 40,
	.vdisplay = 480,
	.vsync_start = 480 + 13,
	.vsync_end = 480 + 13 + 3,
	.vtotal = 480 + 13 + 3 + 29,
};

static const struct panel_desc bananapi_s070wv20_ct16 = {
	.modes = &bananapi_s070wv20_ct16_mode,
	.num_modes = 1,
	.bpc = 6,
	.size = {
		.width = 154,
		.height = 86,
	},
};

static const struct drm_display_mode boe_hv070wsa_mode = {
	.clock = 42105,
	.hdisplay = 1024,
	.hsync_start = 1024 + 30,
	.hsync_end = 1024 + 30 + 30,
	.htotal = 1024 + 30 + 30 + 30,
	.vdisplay = 600,
	.vsync_start = 600 + 10,
	.vsync_end = 600 + 10 + 10,
	.vtotal = 600 + 10 + 10 + 10,
	.vrefresh = 60,
};

static const struct panel_desc boe_hv070wsa = {
	.modes = &boe_hv070wsa_mode,
	.num_modes = 1,
	.size = {
		.width = 154,
		.height = 90,
	},
};

static const struct drm_display_mode boe_nv101wxmn51_modes[] = {
	{
		.clock = 71900,
		.hdisplay = 1280,
		.hsync_start = 1280 + 48,
		.hsync_end = 1280 + 48 + 32,
		.htotal = 1280 + 48 + 32 + 80,
		.vdisplay = 800,
		.vsync_start = 800 + 3,
		.vsync_end = 800 + 3 + 5,
		.vtotal = 800 + 3 + 5 + 24,
		.vrefresh = 60,
	},
	{
		.clock = 57500,
		.hdisplay = 1280,
		.hsync_start = 1280 + 48,
		.hsync_end = 1280 + 48 + 32,
		.htotal = 1280 + 48 + 32 + 80,
		.vdisplay = 800,
		.vsync_start = 800 + 3,
		.vsync_end = 800 + 3 + 5,
		.vtotal = 800 + 3 + 5 + 24,
		.vrefresh = 48,
	},
};

static const struct panel_desc boe_nv101wxmn51 = {
	.modes = boe_nv101wxmn51_modes,
	.num_modes = ARRAY_SIZE(boe_nv101wxmn51_modes),
	.bpc = 8,
	.size = {
		.width = 217,
		.height = 136,
	},
	.delay = {
		.prepare = 210,
		.enable = 50,
		.unprepare = 160,
	},
};

static const struct drm_display_mode boe_nv140fhmn49_modes[] = {
	{
		.clock = 148500,
		.hdisplay = 1920,
		.hsync_start = 1920 + 48,
		.hsync_end = 1920 + 48 + 32,
		.htotal = 2200,
		.vdisplay = 1080,
		.vsync_start = 1080 + 3,
		.vsync_end = 1080 + 3 + 5,
		.vtotal = 1125,
		.vrefresh = 60,
	},
};

static const struct panel_desc boe_nv140fhmn49 = {
	.modes = boe_nv140fhmn49_modes,
	.num_modes = ARRAY_SIZE(boe_nv140fhmn49_modes),
	.bpc = 6,
	.size = {
		.width = 309,
		.height = 174,
	},
	.delay = {
		.prepare = 210,
		.enable = 50,
		.unprepare = 160,
	},
	.bus_format = MEDIA_BUS_FMT_RGB666_1X18,
	.connector_type = DRM_MODE_CONNECTOR_eDP,
};

static const struct drm_display_mode cdtech_s043wq26h_ct7_mode = {
	.clock = 9000,
	.hdisplay = 480,
	.hsync_start = 480 + 5,
	.hsync_end = 480 + 5 + 5,
	.htotal = 480 + 5 + 5 + 40,
	.vdisplay = 272,
	.vsync_start = 272 + 8,
	.vsync_end = 272 + 8 + 8,
	.vtotal = 272 + 8 + 8 + 8,
	.vrefresh = 60,
	.flags = DRM_MODE_FLAG_NHSYNC | DRM_MODE_FLAG_NVSYNC,
};

static const struct panel_desc cdtech_s043wq26h_ct7 = {
	.modes = &cdtech_s043wq26h_ct7_mode,
	.num_modes = 1,
	.bpc = 8,
	.size = {
		.width = 95,
		.height = 54,
	},
	.bus_flags = DRM_BUS_FLAG_PIXDATA_DRIVE_POSEDGE,
};

static const struct drm_display_mode cdtech_s070wv95_ct16_mode = {
	.clock = 35000,
	.hdisplay = 800,
	.hsync_start = 800 + 40,
	.hsync_end = 800 + 40 + 40,
	.htotal = 800 + 40 + 40 + 48,
	.vdisplay = 480,
	.vsync_start = 480 + 29,
	.vsync_end = 480 + 29 + 13,
	.vtotal = 480 + 29 + 13 + 3,
	.vrefresh = 60,
	.flags = DRM_MODE_FLAG_NHSYNC | DRM_MODE_FLAG_NVSYNC,
};

static const struct panel_desc cdtech_s070wv95_ct16 = {
	.modes = &cdtech_s070wv95_ct16_mode,
	.num_modes = 1,
	.bpc = 8,
	.size = {
		.width = 154,
		.height = 85,
	},
};

static const struct drm_display_mode chunghwa_claa070wp03xg_mode = {
	.clock = 66770,
	.hdisplay = 800,
	.hsync_start = 800 + 49,
	.hsync_end = 800 + 49 + 33,
	.htotal = 800 + 49 + 33 + 17,
	.vdisplay = 1280,
	.vsync_start = 1280 + 1,
	.vsync_end = 1280 + 1 + 7,
	.vtotal = 1280 + 1 + 7 + 15,
	.vrefresh = 60,
	.flags = DRM_MODE_FLAG_NVSYNC | DRM_MODE_FLAG_NHSYNC,
};

static const struct panel_desc chunghwa_claa070wp03xg = {
	.modes = &chunghwa_claa070wp03xg_mode,
	.num_modes = 1,
	.bpc = 6,
	.size = {
		.width = 94,
		.height = 150,
	},
};

static const struct drm_display_mode chunghwa_claa101wa01a_mode = {
	.clock = 72070,
	.hdisplay = 1366,
	.hsync_start = 1366 + 58,
	.hsync_end = 1366 + 58 + 58,
	.htotal = 1366 + 58 + 58 + 58,
	.vdisplay = 768,
	.vsync_start = 768 + 4,
	.vsync_end = 768 + 4 + 4,
	.vtotal = 768 + 4 + 4 + 4,
	.vrefresh = 60,
};

static const struct panel_desc chunghwa_claa101wa01a = {
	.modes = &chunghwa_claa101wa01a_mode,
	.num_modes = 1,
	.bpc = 6,
	.size = {
		.width = 220,
		.height = 120,
	},
};

static const struct drm_display_mode chunghwa_claa101wb01_mode = {
	.clock = 69300,
	.hdisplay = 1366,
	.hsync_start = 1366 + 48,
	.hsync_end = 1366 + 48 + 32,
	.htotal = 1366 + 48 + 32 + 20,
	.vdisplay = 768,
	.vsync_start = 768 + 16,
	.vsync_end = 768 + 16 + 8,
	.vtotal = 768 + 16 + 8 + 16,
	.vrefresh = 60,
};

static const struct panel_desc chunghwa_claa101wb01 = {
	.modes = &chunghwa_claa101wb01_mode,
	.num_modes = 1,
	.bpc = 6,
	.size = {
		.width = 223,
		.height = 125,
	},
};

static const struct drm_display_mode dataimage_scf0700c48ggu18_mode = {
	.clock = 33260,
	.hdisplay = 800,
	.hsync_start = 800 + 40,
	.hsync_end = 800 + 40 + 128,
	.htotal = 800 + 40 + 128 + 88,
	.vdisplay = 480,
	.vsync_start = 480 + 10,
	.vsync_end = 480 + 10 + 2,
	.vtotal = 480 + 10 + 2 + 33,
	.vrefresh = 60,
	.flags = DRM_MODE_FLAG_NVSYNC | DRM_MODE_FLAG_NHSYNC,
};

static const struct panel_desc dataimage_scf0700c48ggu18 = {
	.modes = &dataimage_scf0700c48ggu18_mode,
	.num_modes = 1,
	.bpc = 8,
	.size = {
		.width = 152,
		.height = 91,
	},
	.bus_format = MEDIA_BUS_FMT_RGB888_1X24,
	.bus_flags = DRM_BUS_FLAG_DE_HIGH | DRM_BUS_FLAG_PIXDATA_DRIVE_POSEDGE,
};

static const struct display_timing dlc_dlc0700yzg_1_timing = {
	.pixelclock = { 45000000, 51200000, 57000000 },
	.hactive = { 1024, 1024, 1024 },
	.hfront_porch = { 100, 106, 113 },
	.hback_porch = { 100, 106, 113 },
	.hsync_len = { 100, 108, 114 },
	.vactive = { 600, 600, 600 },
	.vfront_porch = { 8, 11, 15 },
	.vback_porch = { 8, 11, 15 },
	.vsync_len = { 9, 13, 15 },
	.flags = DISPLAY_FLAGS_DE_HIGH,
};

static const struct panel_desc dlc_dlc0700yzg_1 = {
	.timings = &dlc_dlc0700yzg_1_timing,
	.num_timings = 1,
	.bpc = 6,
	.size = {
		.width = 154,
		.height = 86,
	},
	.delay = {
		.prepare = 30,
		.enable = 200,
		.disable = 200,
	},
	.bus_format = MEDIA_BUS_FMT_RGB666_1X7X3_SPWG,
	.connector_type = DRM_MODE_CONNECTOR_LVDS,
};

static const struct display_timing dlc_dlc1010gig_timing = {
	.pixelclock = { 68900000, 71100000, 73400000 },
	.hactive = { 1280, 1280, 1280 },
	.hfront_porch = { 43, 53, 63 },
	.hback_porch = { 43, 53, 63 },
	.hsync_len = { 44, 54, 64 },
	.vactive = { 800, 800, 800 },
	.vfront_porch = { 5, 8, 11 },
	.vback_porch = { 5, 8, 11 },
	.vsync_len = { 5, 7, 11 },
	.flags = DISPLAY_FLAGS_DE_HIGH,
};

static const struct panel_desc dlc_dlc1010gig = {
	.timings = &dlc_dlc1010gig_timing,
	.num_timings = 1,
	.bpc = 8,
	.size = {
		.width = 216,
		.height = 135,
	},
	.delay = {
		.prepare = 60,
		.enable = 150,
		.disable = 100,
		.unprepare = 60,
	},
	.bus_format = MEDIA_BUS_FMT_RGB888_1X7X4_SPWG,
	.connector_type = DRM_MODE_CONNECTOR_LVDS,
};

static const struct drm_display_mode edt_et035012dm6_mode = {
	.clock = 6500,
	.hdisplay = 320,
	.hsync_start = 320 + 20,
	.hsync_end = 320 + 20 + 30,
	.htotal = 320 + 20 + 68,
	.vdisplay = 240,
	.vsync_start = 240 + 4,
	.vsync_end = 240 + 4 + 4,
	.vtotal = 240 + 4 + 4 + 14,
	.vrefresh = 60,
	.flags = DRM_MODE_FLAG_NVSYNC | DRM_MODE_FLAG_NHSYNC,
};

static const struct panel_desc edt_et035012dm6 = {
	.modes = &edt_et035012dm6_mode,
	.num_modes = 1,
	.bpc = 8,
	.size = {
		.width = 70,
		.height = 52,
	},
	.bus_format = MEDIA_BUS_FMT_RGB888_1X24,
	.bus_flags = DRM_BUS_FLAG_DE_LOW | DRM_BUS_FLAG_PIXDATA_NEGEDGE,
};

static const struct drm_display_mode edt_etm043080dh6gp_mode = {
	.clock = 10870,
	.hdisplay = 480,
	.hsync_start = 480 + 8,
	.hsync_end = 480 + 8 + 4,
	.htotal = 480 + 8 + 4 + 41,

	/*
	 * IWG22M: Y resolution changed for "dc_linuxfb" module crashing while
	 * fb_align
	 */

	.vdisplay = 288,
	.vsync_start = 288 + 2,
	.vsync_end = 288 + 2 + 4,
	.vtotal = 288 + 2 + 4 + 10,
	.vrefresh = 60,
};

static const struct panel_desc edt_etm043080dh6gp = {
	.modes = &edt_etm043080dh6gp_mode,
	.num_modes = 1,
	.bpc = 8,
	.size = {
		.width = 100,
		.height = 65,
	},
	.bus_format = MEDIA_BUS_FMT_RGB666_1X18,
	.connector_type = DRM_MODE_CONNECTOR_DPI,
};

static const struct drm_display_mode edt_etm0430g0dh6_mode = {
	.clock = 9000,
	.hdisplay = 480,
	.hsync_start = 480 + 2,
	.hsync_end = 480 + 2 + 41,
	.htotal = 480 + 2 + 41 + 2,
	.vdisplay = 272,
	.vsync_start = 272 + 2,
	.vsync_end = 272 + 2 + 10,
	.vtotal = 272 + 2 + 10 + 2,
	.vrefresh = 60,
	.flags = DRM_MODE_FLAG_NHSYNC | DRM_MODE_FLAG_NVSYNC,
};

static const struct panel_desc edt_etm0430g0dh6 = {
	.modes = &edt_etm0430g0dh6_mode,
	.num_modes = 1,
	.bpc = 6,
	.size = {
		.width = 95,
		.height = 54,
	},
};

static const struct drm_display_mode edt_et057090dhu_mode = {
	.clock = 25175,
	.hdisplay = 640,
	.hsync_start = 640 + 16,
	.hsync_end = 640 + 16 + 30,
	.htotal = 640 + 16 + 30 + 114,
	.vdisplay = 480,
	.vsync_start = 480 + 10,
	.vsync_end = 480 + 10 + 3,
	.vtotal = 480 + 10 + 3 + 32,
	.vrefresh = 60,
	.flags = DRM_MODE_FLAG_NVSYNC | DRM_MODE_FLAG_NHSYNC,
};

static const struct panel_desc edt_et057090dhu = {
	.modes = &edt_et057090dhu_mode,
	.num_modes = 1,
	.bpc = 6,
	.size = {
		.width = 115,
		.height = 86,
	},
	.bus_format = MEDIA_BUS_FMT_RGB666_1X18,
	.bus_flags = DRM_BUS_FLAG_DE_HIGH | DRM_BUS_FLAG_PIXDATA_DRIVE_NEGEDGE,
};

static const struct drm_display_mode edt_etm0700g0dh6_mode = {
	.clock = 33260,
	.hdisplay = 800,
	.hsync_start = 800 + 40,
	.hsync_end = 800 + 40 + 128,
	.htotal = 800 + 40 + 128 + 88,
	.vdisplay = 480,
	.vsync_start = 480 + 10,
	.vsync_end = 480 + 10 + 2,
	.vtotal = 480 + 10 + 2 + 33,
	.vrefresh = 60,
	.flags = DRM_MODE_FLAG_NHSYNC | DRM_MODE_FLAG_NVSYNC,
};

static const struct panel_desc edt_etm0700g0dh6 = {
	.modes = &edt_etm0700g0dh6_mode,
	.num_modes = 1,
	.bpc = 6,
	.size = {
		.width = 152,
		.height = 91,
	},
	.bus_format = MEDIA_BUS_FMT_RGB666_1X18,
	.bus_flags = DRM_BUS_FLAG_DE_HIGH | DRM_BUS_FLAG_PIXDATA_DRIVE_NEGEDGE,
};

static const struct panel_desc edt_etm0700g0bdh6 = {
	.modes = &edt_etm0700g0dh6_mode,
	.num_modes = 1,
	.bpc = 6,
	.size = {
		.width = 152,
		.height = 91,
	},
	.bus_format = MEDIA_BUS_FMT_RGB666_1X18,
	.bus_flags = DRM_BUS_FLAG_DE_HIGH | DRM_BUS_FLAG_PIXDATA_DRIVE_POSEDGE,
};

static const struct display_timing evervision_vgg804821_timing = {
	.pixelclock = { 27600000, 33300000, 50000000 },
	.hactive = { 800, 800, 800 },
	.hfront_porch = { 40, 66, 70 },
	.hback_porch = { 40, 67, 70 },
	.hsync_len = { 40, 67, 70 },
	.vactive = { 480, 480, 480 },
	.vfront_porch = { 6, 10, 10 },
	.vback_porch = { 7, 11, 11 },
	.vsync_len = { 7, 11, 11 },
	.flags = DISPLAY_FLAGS_HSYNC_HIGH | DISPLAY_FLAGS_VSYNC_HIGH |
		 DISPLAY_FLAGS_DE_HIGH | DISPLAY_FLAGS_PIXDATA_NEGEDGE |
		 DISPLAY_FLAGS_SYNC_NEGEDGE,
};

static const struct panel_desc evervision_vgg804821 = {
	.timings = &evervision_vgg804821_timing,
	.num_timings = 1,
	.bpc = 8,
	.size = {
		.width = 108,
		.height = 64,
	},
	.bus_format = MEDIA_BUS_FMT_RGB888_1X24,
	.bus_flags = DRM_BUS_FLAG_DE_HIGH | DRM_BUS_FLAG_PIXDATA_NEGEDGE,
};

static const struct drm_display_mode foxlink_fl500wvr00_a0t_mode = {
	.clock = 32260,
	.hdisplay = 800,
	.hsync_start = 800 + 168,
	.hsync_end = 800 + 168 + 64,
	.htotal = 800 + 168 + 64 + 88,
	.vdisplay = 480,
	.vsync_start = 480 + 37,
	.vsync_end = 480 + 37 + 2,
	.vtotal = 480 + 37 + 2 + 8,
	.vrefresh = 60,
};

static const struct panel_desc foxlink_fl500wvr00_a0t = {
	.modes = &foxlink_fl500wvr00_a0t_mode,
	.num_modes = 1,
	.bpc = 8,
	.size = {
		.width = 108,
		.height = 65,
	},
	.bus_format = MEDIA_BUS_FMT_RGB888_1X24,
};

static const struct drm_display_mode frida_frd350h54004_mode = {
	.clock = 6000,
	.hdisplay = 320,
	.hsync_start = 320 + 44,
	.hsync_end = 320 + 44 + 16,
	.htotal = 320 + 44 + 16 + 20,
	.vdisplay = 240,
	.vsync_start = 240 + 2,
	.vsync_end = 240 + 2 + 6,
	.vtotal = 240 + 2 + 6 + 2,
	.vrefresh = 60,
	.flags = DRM_MODE_FLAG_PHSYNC | DRM_MODE_FLAG_PVSYNC,
};

static const struct panel_desc frida_frd350h54004 = {
	.modes = &frida_frd350h54004_mode,
	.num_modes = 1,
	.bpc = 8,
	.size = {
		.width = 77,
		.height = 64,
	},
	.bus_format = MEDIA_BUS_FMT_RGB888_1X24,
	.bus_flags = DRM_BUS_FLAG_DE_HIGH | DRM_BUS_FLAG_PIXDATA_POSEDGE,
	.connector_type = DRM_MODE_CONNECTOR_DPI,
};

static const struct drm_display_mode friendlyarm_hd702e_mode = {
	.clock		= 67185,
	.hdisplay	= 800,
	.hsync_start	= 800 + 20,
	.hsync_end	= 800 + 20 + 24,
	.htotal		= 800 + 20 + 24 + 20,
	.vdisplay	= 1280,
	.vsync_start	= 1280 + 4,
	.vsync_end	= 1280 + 4 + 8,
	.vtotal		= 1280 + 4 + 8 + 4,
	.vrefresh	= 60,
	.flags		= DRM_MODE_FLAG_NVSYNC | DRM_MODE_FLAG_NHSYNC,
};

static const struct panel_desc friendlyarm_hd702e = {
	.modes = &friendlyarm_hd702e_mode,
	.num_modes = 1,
	.size = {
		.width	= 94,
		.height	= 151,
	},
};

static const struct drm_display_mode giantplus_gpg482739qs5_mode = {
	.clock = 9000,
	.hdisplay = 480,
	.hsync_start = 480 + 5,
	.hsync_end = 480 + 5 + 1,
	.htotal = 480 + 5 + 1 + 40,
	.vdisplay = 272,
	.vsync_start = 272 + 8,
	.vsync_end = 272 + 8 + 1,
	.vtotal = 272 + 8 + 1 + 8,
	.vrefresh = 60,
};

static const struct panel_desc giantplus_gpg482739qs5 = {
	.modes = &giantplus_gpg482739qs5_mode,
	.num_modes = 1,
	.bpc = 8,
	.size = {
		.width = 95,
		.height = 54,
	},
	.bus_format = MEDIA_BUS_FMT_RGB888_1X24,
};

static const struct display_timing giantplus_gpm940b0_timing = {
	.pixelclock = { 13500000, 27000000, 27500000 },
	.hactive = { 320, 320, 320 },
	.hfront_porch = { 14, 686, 718 },
	.hback_porch = { 50, 70, 255 },
	.hsync_len = { 1, 1, 1 },
	.vactive = { 240, 240, 240 },
	.vfront_porch = { 1, 1, 179 },
	.vback_porch = { 1, 21, 31 },
	.vsync_len = { 1, 1, 6 },
	.flags = DISPLAY_FLAGS_HSYNC_LOW | DISPLAY_FLAGS_VSYNC_LOW,
};

static const struct panel_desc giantplus_gpm940b0 = {
	.timings = &giantplus_gpm940b0_timing,
	.num_timings = 1,
	.bpc = 8,
	.size = {
		.width = 60,
		.height = 45,
	},
	.bus_format = MEDIA_BUS_FMT_RGB888_3X8,
	.bus_flags = DRM_BUS_FLAG_DE_HIGH | DRM_BUS_FLAG_PIXDATA_NEGEDGE,
};

static const struct display_timing hannstar_hsd070pww1_timing = {
	.pixelclock = { 64300000, 71100000, 82000000 },
	.hactive = { 1280, 1280, 1280 },
	.hfront_porch = { 1, 1, 10 },
	.hback_porch = { 1, 1, 10 },
	/*
	 * According to the data sheet, the minimum horizontal blanking interval
	 * is 54 clocks (1 + 52 + 1), but tests with a Nitrogen6X have shown the
	 * minimum working horizontal blanking interval to be 60 clocks.
	 */
	.hsync_len = { 58, 158, 661 },
	.vactive = { 800, 800, 800 },
	.vfront_porch = { 1, 1, 10 },
	.vback_porch = { 1, 1, 10 },
	.vsync_len = { 1, 21, 203 },
	.flags = DISPLAY_FLAGS_DE_HIGH,
};

static const struct panel_desc hannstar_hsd070pww1 = {
	.timings = &hannstar_hsd070pww1_timing,
	.num_timings = 1,
	.bpc = 6,
	.size = {
		.width = 151,
		.height = 94,
	},
	.bus_format = MEDIA_BUS_FMT_RGB666_1X7X3_SPWG,
	.connector_type = DRM_MODE_CONNECTOR_LVDS,
};

static const struct display_timing hannstar_hsd100pxn1_timing = {
	.pixelclock = { 55000000, 65000000, 75000000 },
	.hactive = { 1024, 1024, 1024 },
	.hfront_porch = { 40, 40, 40 },
	.hback_porch = { 220, 220, 220 },
	.hsync_len = { 20, 60, 100 },
	.vactive = { 768, 768, 768 },
	.vfront_porch = { 7, 7, 7 },
	.vback_porch = { 21, 21, 21 },
	.vsync_len = { 10, 10, 10 },
	.flags = DISPLAY_FLAGS_DE_HIGH,
};

static const struct panel_desc hannstar_hsd100pxn1 = {
	.timings = &hannstar_hsd100pxn1_timing,
	.num_timings = 1,
	.bpc = 6,
	.size = {
		.width = 203,
		.height = 152,
	},
	.bus_format = MEDIA_BUS_FMT_RGB666_1X7X3_SPWG,
	.connector_type = DRM_MODE_CONNECTOR_LVDS,
};

static const struct drm_display_mode hitachi_tx23d38vm0caa_mode = {
	.clock = 33333,
	.hdisplay = 800,
	.hsync_start = 800 + 85,
	.hsync_end = 800 + 85 + 86,
	.htotal = 800 + 85 + 86 + 85,
	.vdisplay = 480,
	.vsync_start = 480 + 16,
	.vsync_end = 480 + 16 + 13,
	.vtotal = 480 + 16 + 13 + 16,
	.vrefresh = 60,
};

static const struct panel_desc hitachi_tx23d38vm0caa = {
	.modes = &hitachi_tx23d38vm0caa_mode,
	.num_modes = 1,
	.bpc = 6,
	.size = {
		.width = 195,
		.height = 117,
	},
	.delay = {
		.enable = 160,
		.disable = 160,
	},
};

static const struct drm_display_mode innolux_at043tn24_mode = {
	.clock = 9000,
	.hdisplay = 480,
	.hsync_start = 480 + 2,
	.hsync_end = 480 + 2 + 41,
	.htotal = 480 + 2 + 41 + 2,
	.vdisplay = 272,
	.vsync_start = 272 + 2,
	.vsync_end = 272 + 2 + 10,
	.vtotal = 272 + 2 + 10 + 2,
	.vrefresh = 60,
	.flags = DRM_MODE_FLAG_NHSYNC | DRM_MODE_FLAG_NVSYNC,
};

static const struct panel_desc innolux_at043tn24 = {
	.modes = &innolux_at043tn24_mode,
	.num_modes = 1,
	.bpc = 8,
	.size = {
		.width = 95,
		.height = 54,
	},
	.bus_format = MEDIA_BUS_FMT_RGB888_1X24,
	.bus_flags = DRM_BUS_FLAG_DE_HIGH | DRM_BUS_FLAG_PIXDATA_DRIVE_POSEDGE,
};

static const struct drm_display_mode innolux_at070tn92_mode = {
	.clock = 33333,
	.hdisplay = 800,
	.hsync_start = 800 + 210,
	.hsync_end = 800 + 210 + 20,
	.htotal = 800 + 210 + 20 + 46,
	.vdisplay = 480,
	.vsync_start = 480 + 22,
	.vsync_end = 480 + 22 + 10,
	.vtotal = 480 + 22 + 23 + 10,
	.vrefresh = 60,
};

static const struct panel_desc innolux_at070tn92 = {
	.modes = &innolux_at070tn92_mode,
	.num_modes = 1,
	.size = {
		.width = 154,
		.height = 86,
	},
	.bus_format = MEDIA_BUS_FMT_RGB888_1X24,
};

static const struct display_timing innolux_g070y2_l01_timing = {
	.pixelclock = { 28000000, 29500000, 32000000 },
	.hactive = { 800, 800, 800 },
	.hfront_porch = { 61, 91, 141 },
	.hback_porch = { 60, 90, 140 },
	.hsync_len = { 12, 12, 12 },
	.vactive = { 480, 480, 480 },
	.vfront_porch = { 4, 9, 30 },
	.vback_porch = { 4, 8, 28 },
	.vsync_len = { 2, 2, 2 },
	.flags = DISPLAY_FLAGS_DE_HIGH,
};

static const struct panel_desc innolux_g070y2_l01 = {
	.timings = &innolux_g070y2_l01_timing,
	.num_timings = 1,
	.bpc = 6,
	.size = {
		.width = 152,
		.height = 91,
	},
	.delay = {
		.prepare = 10,
		.enable = 100,
		.disable = 100,
		.unprepare = 800,
	},
	.bus_format = MEDIA_BUS_FMT_RGB888_1X7X4_SPWG,
	.connector_type = DRM_MODE_CONNECTOR_LVDS,
};

static const struct display_timing innolux_g101ice_l01_timing = {
	.pixelclock = { 60400000, 71100000, 74700000 },
	.hactive = { 1280, 1280, 1280 },
	.hfront_porch = { 41, 80, 100 },
	.hback_porch = { 40, 79, 99 },
	.hsync_len = { 1, 1, 1 },
	.vactive = { 800, 800, 800 },
	.vfront_porch = { 5, 11, 14 },
	.vback_porch = { 4, 11, 14 },
	.vsync_len = { 1, 1, 1 },
	.flags = DISPLAY_FLAGS_DE_HIGH,
};

static const struct panel_desc innolux_g101ice_l01 = {
	.timings = &innolux_g101ice_l01_timing,
	.num_timings = 1,
	.bpc = 8,
	.size = {
		.width = 217,
		.height = 135,
	},
	.delay = {
		.enable = 200,
		.disable = 200,
	},
	.bus_format = MEDIA_BUS_FMT_RGB888_1X7X4_SPWG,
	.connector_type = DRM_MODE_CONNECTOR_LVDS,
};

static const struct display_timing innolux_g121i1_l01_timing = {
	.pixelclock = { 67450000, 71000000, 74550000 },
	.hactive = { 1280, 1280, 1280 },
	.hfront_porch = { 40, 80, 160 },
	.hback_porch = { 39, 79, 159 },
	.hsync_len = { 1, 1, 1 },
	.vactive = { 800, 800, 800 },
	.vfront_porch = { 5, 11, 100 },
	.vback_porch = { 4, 11, 99 },
	.vsync_len = { 1, 1, 1 },
};

static const struct panel_desc innolux_g121i1_l01 = {
	.timings = &innolux_g121i1_l01_timing,
	.num_timings = 1,
	.bpc = 6,
	.size = {
		.width = 261,
		.height = 163,
	},
	.delay = {
		.enable = 200,
		.disable = 20,
	},
	.bus_format = MEDIA_BUS_FMT_RGB888_1X7X4_SPWG,
	.connector_type = DRM_MODE_CONNECTOR_LVDS,
};

static const struct drm_display_mode innolux_g121x1_l03_mode = {
	.clock = 65000,
	.hdisplay = 1024,
	.hsync_start = 1024 + 0,
	.hsync_end = 1024 + 1,
	.htotal = 1024 + 0 + 1 + 320,
	.vdisplay = 768,
	.vsync_start = 768 + 38,
	.vsync_end = 768 + 38 + 1,
	.vtotal = 768 + 38 + 1 + 0,
	.vrefresh = 60,
	.flags = DRM_MODE_FLAG_NHSYNC | DRM_MODE_FLAG_NVSYNC,
};

static const struct panel_desc innolux_g121x1_l03 = {
	.modes = &innolux_g121x1_l03_mode,
	.num_modes = 1,
	.bpc = 6,
	.size = {
		.width = 246,
		.height = 185,
	},
	.delay = {
		.enable = 200,
		.unprepare = 200,
		.disable = 400,
	},
};

/*
 * Datasheet specifies that at 60 Hz refresh rate:
 * - total horizontal time: { 1506, 1592, 1716 }
 * - total vertical time: { 788, 800, 868 }
 *
 * ...but doesn't go into exactly how that should be split into a front
 * porch, back porch, or sync length.  For now we'll leave a single setting
 * here which allows a bit of tweaking of the pixel clock at the expense of
 * refresh rate.
 */
static const struct display_timing innolux_n116bge_timing = {
	.pixelclock = { 72600000, 76420000, 80240000 },
	.hactive = { 1366, 1366, 1366 },
	.hfront_porch = { 136, 136, 136 },
	.hback_porch = { 60, 60, 60 },
	.hsync_len = { 30, 30, 30 },
	.vactive = { 768, 768, 768 },
	.vfront_porch = { 8, 8, 8 },
	.vback_porch = { 12, 12, 12 },
	.vsync_len = { 12, 12, 12 },
	.flags = DISPLAY_FLAGS_VSYNC_LOW | DISPLAY_FLAGS_HSYNC_LOW,
};

static const struct panel_desc innolux_n116bge = {
	.timings = &innolux_n116bge_timing,
	.num_timings = 1,
	.bpc = 6,
	.size = {
		.width = 256,
		.height = 144,
	},
};

static const struct drm_display_mode innolux_n156bge_l21_mode = {
	.clock = 69300,
	.hdisplay = 1366,
	.hsync_start = 1366 + 16,
	.hsync_end = 1366 + 16 + 34,
	.htotal = 1366 + 16 + 34 + 50,
	.vdisplay = 768,
	.vsync_start = 768 + 2,
	.vsync_end = 768 + 2 + 6,
	.vtotal = 768 + 2 + 6 + 12,
	.vrefresh = 60,
};

static const struct panel_desc innolux_n156bge_l21 = {
	.modes = &innolux_n156bge_l21_mode,
	.num_modes = 1,
	.bpc = 6,
	.size = {
		.width = 344,
		.height = 193,
	},
};

static const struct drm_display_mode innolux_p120zdg_bf1_mode = {
	.clock = 206016,
	.hdisplay = 2160,
	.hsync_start = 2160 + 48,
	.hsync_end = 2160 + 48 + 32,
	.htotal = 2160 + 48 + 32 + 80,
	.vdisplay = 1440,
	.vsync_start = 1440 + 3,
	.vsync_end = 1440 + 3 + 10,
	.vtotal = 1440 + 3 + 10 + 27,
	.vrefresh = 60,
	.flags = DRM_MODE_FLAG_PHSYNC | DRM_MODE_FLAG_PVSYNC,
};

static const struct panel_desc innolux_p120zdg_bf1 = {
	.modes = &innolux_p120zdg_bf1_mode,
	.num_modes = 1,
	.bpc = 8,
	.size = {
		.width = 254,
		.height = 169,
	},
	.delay = {
		.hpd_absent_delay = 200,
		.unprepare = 500,
	},
};

static const struct drm_display_mode innolux_zj070na_01p_mode = {
	.clock = 51501,
	.hdisplay = 1024,
	.hsync_start = 1024 + 128,
	.hsync_end = 1024 + 128 + 64,
	.htotal = 1024 + 128 + 64 + 128,
	.vdisplay = 600,
	.vsync_start = 600 + 16,
	.vsync_end = 600 + 16 + 4,
	.vtotal = 600 + 16 + 4 + 16,
	.vrefresh = 60,
};

static const struct panel_desc innolux_zj070na_01p = {
	.modes = &innolux_zj070na_01p_mode,
	.num_modes = 1,
	.bpc = 6,
	.size = {
		.width = 154,
		.height = 90,
	},
};

static const struct display_timing koe_tx14d24vm1bpa_timing = {
	.pixelclock = { 5580000, 5850000, 6200000 },
	.hactive = { 320, 320, 320 },
	.hfront_porch = { 30, 30, 30 },
	.hback_porch = { 30, 30, 30 },
	.hsync_len = { 1, 5, 17 },
	.vactive = { 240, 240, 240 },
	.vfront_porch = { 6, 6, 6 },
	.vback_porch = { 5, 5, 5 },
	.vsync_len = { 1, 2, 11 },
	.flags = DISPLAY_FLAGS_DE_HIGH,
};

static const struct panel_desc koe_tx14d24vm1bpa = {
	.timings = &koe_tx14d24vm1bpa_timing,
	.num_timings = 1,
	.bpc = 6,
	.size = {
		.width = 115,
		.height = 86,
	},
};

static const struct display_timing koe_tx31d200vm0baa_timing = {
	.pixelclock = { 39600000, 43200000, 48000000 },
	.hactive = { 1280, 1280, 1280 },
	.hfront_porch = { 16, 36, 56 },
	.hback_porch = { 16, 36, 56 },
	.hsync_len = { 8, 8, 8 },
	.vactive = { 480, 480, 480 },
	.vfront_porch = { 6, 21, 33 },
	.vback_porch = { 6, 21, 33 },
	.vsync_len = { 8, 8, 8 },
	.flags = DISPLAY_FLAGS_DE_HIGH,
};

static const struct panel_desc koe_tx31d200vm0baa = {
	.timings = &koe_tx31d200vm0baa_timing,
	.num_timings = 1,
	.bpc = 6,
	.size = {
		.width = 292,
		.height = 109,
	},
	.bus_format = MEDIA_BUS_FMT_RGB666_1X7X3_SPWG,
	.connector_type = DRM_MODE_CONNECTOR_LVDS,
};

static const struct display_timing kyo_tcg121xglp_timing = {
	.pixelclock = { 52000000, 65000000, 71000000 },
	.hactive = { 1024, 1024, 1024 },
	.hfront_porch = { 2, 2, 2 },
	.hback_porch = { 2, 2, 2 },
	.hsync_len = { 86, 124, 244 },
	.vactive = { 768, 768, 768 },
	.vfront_porch = { 2, 2, 2 },
	.vback_porch = { 2, 2, 2 },
	.vsync_len = { 6, 34, 73 },
	.flags = DISPLAY_FLAGS_DE_HIGH,
};

static const struct panel_desc kyo_tcg121xglp = {
	.timings = &kyo_tcg121xglp_timing,
	.num_timings = 1,
	.bpc = 8,
	.size = {
		.width = 246,
		.height = 184,
	},
	.bus_format = MEDIA_BUS_FMT_RGB888_1X7X4_SPWG,
	.connector_type = DRM_MODE_CONNECTOR_LVDS,
};

static const struct drm_display_mode lemaker_bl035_rgb_002_mode = {
	.clock = 7000,
	.hdisplay = 320,
	.hsync_start = 320 + 20,
	.hsync_end = 320 + 20 + 30,
	.htotal = 320 + 20 + 30 + 38,
	.vdisplay = 240,
	.vsync_start = 240 + 4,
	.vsync_end = 240 + 4 + 3,
	.vtotal = 240 + 4 + 3 + 15,
	.vrefresh = 60,
};

static const struct panel_desc lemaker_bl035_rgb_002 = {
	.modes = &lemaker_bl035_rgb_002_mode,
	.num_modes = 1,
	.size = {
		.width = 70,
		.height = 52,
	},
	.bus_format = MEDIA_BUS_FMT_RGB888_1X24,
	.bus_flags = DRM_BUS_FLAG_DE_LOW,
};

static const struct drm_display_mode lg_lb070wv8_mode = {
	.clock = 33246,
	.hdisplay = 800,
	.hsync_start = 800 + 88,
	.hsync_end = 800 + 88 + 80,
	.htotal = 800 + 88 + 80 + 88,
	.vdisplay = 480,
	.vsync_start = 480 + 10,
	.vsync_end = 480 + 10 + 25,
	.vtotal = 480 + 10 + 25 + 10,
	.vrefresh = 60,
};

static const struct panel_desc lg_lb070wv8 = {
	.modes = &lg_lb070wv8_mode,
	.num_modes = 1,
	.bpc = 16,
	.size = {
		.width = 151,
		.height = 91,
	},
	.bus_format = MEDIA_BUS_FMT_RGB888_1X7X4_SPWG,
	.connector_type = DRM_MODE_CONNECTOR_LVDS,
};

static const struct drm_display_mode lg_lp079qx1_sp0v_mode = {
	.clock = 200000,
	.hdisplay = 1536,
	.hsync_start = 1536 + 12,
	.hsync_end = 1536 + 12 + 16,
	.htotal = 1536 + 12 + 16 + 48,
	.vdisplay = 2048,
	.vsync_start = 2048 + 8,
	.vsync_end = 2048 + 8 + 4,
	.vtotal = 2048 + 8 + 4 + 8,
	.vrefresh = 60,
	.flags = DRM_MODE_FLAG_NVSYNC | DRM_MODE_FLAG_NHSYNC,
};

static const struct panel_desc lg_lp079qx1_sp0v = {
	.modes = &lg_lp079qx1_sp0v_mode,
	.num_modes = 1,
	.size = {
		.width = 129,
		.height = 171,
	},
};

static const struct drm_display_mode lg_lp097qx1_spa1_mode = {
	.clock = 205210,
	.hdisplay = 2048,
	.hsync_start = 2048 + 150,
	.hsync_end = 2048 + 150 + 5,
	.htotal = 2048 + 150 + 5 + 5,
	.vdisplay = 1536,
	.vsync_start = 1536 + 3,
	.vsync_end = 1536 + 3 + 1,
	.vtotal = 1536 + 3 + 1 + 9,
	.vrefresh = 60,
};

static const struct panel_desc lg_lp097qx1_spa1 = {
	.modes = &lg_lp097qx1_spa1_mode,
	.num_modes = 1,
	.size = {
		.width = 208,
		.height = 147,
	},
};

static const struct drm_display_mode lg_lp120up1_mode = {
	.clock = 162300,
	.hdisplay = 1920,
	.hsync_start = 1920 + 40,
	.hsync_end = 1920 + 40 + 40,
	.htotal = 1920 + 40 + 40+ 80,
	.vdisplay = 1280,
	.vsync_start = 1280 + 4,
	.vsync_end = 1280 + 4 + 4,
	.vtotal = 1280 + 4 + 4 + 12,
	.vrefresh = 60,
};

static const struct panel_desc lg_lp120up1 = {
	.modes = &lg_lp120up1_mode,
	.num_modes = 1,
	.bpc = 8,
	.size = {
		.width = 267,
		.height = 183,
	},
};

static const struct drm_display_mode lg_lp129qe_mode = {
	.clock = 285250,
	.hdisplay = 2560,
	.hsync_start = 2560 + 48,
	.hsync_end = 2560 + 48 + 32,
	.htotal = 2560 + 48 + 32 + 80,
	.vdisplay = 1700,
	.vsync_start = 1700 + 3,
	.vsync_end = 1700 + 3 + 10,
	.vtotal = 1700 + 3 + 10 + 36,
	.vrefresh = 60,
};

static const struct panel_desc lg_lp129qe = {
	.modes = &lg_lp129qe_mode,
	.num_modes = 1,
	.bpc = 8,
	.size = {
		.width = 272,
		.height = 181,
	},
};

static const struct display_timing logictechno_lt161010_2nh_timing = {
	.pixelclock = { 26400000, 33300000, 46800000 },
	.hactive = { 800, 800, 800 },
	.hfront_porch = { 16, 210, 354 },
	.hback_porch = { 46, 46, 46 },
	.hsync_len = { 1, 20, 40 },
	.vactive = { 480, 480, 480 },
	.vfront_porch = { 7, 22, 147 },
	.vback_porch = { 23, 23, 23 },
	.vsync_len = { 1, 10, 20 },
	.flags = DISPLAY_FLAGS_HSYNC_LOW | DISPLAY_FLAGS_VSYNC_LOW |
		 DISPLAY_FLAGS_DE_HIGH | DISPLAY_FLAGS_PIXDATA_POSEDGE |
		 DISPLAY_FLAGS_SYNC_POSEDGE,
};

static const struct panel_desc logictechno_lt161010_2nh = {
	.timings = &logictechno_lt161010_2nh_timing,
	.num_timings = 1,
	.size = {
		.width = 154,
		.height = 86,
	},
	.bus_format = MEDIA_BUS_FMT_RGB666_1X18,
	.bus_flags = DRM_BUS_FLAG_DE_HIGH |
		     DRM_BUS_FLAG_PIXDATA_SAMPLE_NEGEDGE |
		     DRM_BUS_FLAG_SYNC_SAMPLE_NEGEDGE,
	.connector_type = DRM_MODE_CONNECTOR_DPI,
};

static const struct display_timing logictechno_lt170410_2whc_timing = {
	.pixelclock = { 68900000, 71100000, 73400000 },
	.hactive = { 1280, 1280, 1280 },
	.hfront_porch = { 23, 60, 71 },
	.hback_porch = { 23, 60, 71 },
	.hsync_len = { 15, 40, 47 },
	.vactive = { 800, 800, 800 },
	.vfront_porch = { 5, 7, 10 },
	.vback_porch = { 5, 7, 10 },
	.vsync_len = { 6, 9, 12 },
	.flags = DISPLAY_FLAGS_HSYNC_LOW | DISPLAY_FLAGS_VSYNC_LOW |
		 DISPLAY_FLAGS_DE_HIGH | DISPLAY_FLAGS_PIXDATA_POSEDGE |
		 DISPLAY_FLAGS_SYNC_POSEDGE,
};

static const struct panel_desc logictechno_lt170410_2whc = {
	.timings = &logictechno_lt170410_2whc_timing,
	.num_timings = 1,
	.size = {
		.width = 217,
		.height = 136,
	},
	.bus_format = MEDIA_BUS_FMT_RGB888_1X7X4_SPWG,
	.bus_flags = DRM_BUS_FLAG_DE_HIGH |
		     DRM_BUS_FLAG_PIXDATA_SAMPLE_NEGEDGE |
		     DRM_BUS_FLAG_SYNC_SAMPLE_NEGEDGE,
	.connector_type = DRM_MODE_CONNECTOR_LVDS,
};

static const struct drm_display_mode mitsubishi_aa070mc01_mode = {
	.clock = 30400,
	.hdisplay = 800,
	.hsync_start = 800 + 0,
	.hsync_end = 800 + 1,
	.htotal = 800 + 0 + 1 + 160,
	.vdisplay = 480,
	.vsync_start = 480 + 0,
	.vsync_end = 480 + 48 + 1,
	.vtotal = 480 + 48 + 1 + 0,
	.vrefresh = 60,
	.flags = DRM_MODE_FLAG_NHSYNC | DRM_MODE_FLAG_NVSYNC,
};

static const struct drm_display_mode logicpd_type_28_mode = {
<<<<<<< HEAD
	.clock = 9000,
=======
	.clock = 9107,
>>>>>>> 04d5ce62
	.hdisplay = 480,
	.hsync_start = 480 + 3,
	.hsync_end = 480 + 3 + 42,
	.htotal = 480 + 3 + 42 + 2,

	.vdisplay = 272,
	.vsync_start = 272 + 2,
	.vsync_end = 272 + 2 + 11,
	.vtotal = 272 + 2 + 11 + 3,
	.vrefresh = 60,
	.flags = DRM_MODE_FLAG_PHSYNC | DRM_MODE_FLAG_PVSYNC,
};

static const struct panel_desc logicpd_type_28 = {
	.modes = &logicpd_type_28_mode,
	.num_modes = 1,
	.bpc = 8,
	.size = {
		.width = 105,
		.height = 67,
	},
	.delay = {
		.prepare = 200,
		.enable = 200,
		.unprepare = 200,
		.disable = 200,
	},
	.bus_format = MEDIA_BUS_FMT_RGB888_1X24,
	.bus_flags = DRM_BUS_FLAG_DE_HIGH | DRM_BUS_FLAG_PIXDATA_DRIVE_POSEDGE |
		     DRM_BUS_FLAG_SYNC_DRIVE_NEGEDGE,
};

static const struct panel_desc mitsubishi_aa070mc01 = {
	.modes = &mitsubishi_aa070mc01_mode,
	.num_modes = 1,
	.bpc = 8,
	.size = {
		.width = 152,
		.height = 91,
	},

	.delay = {
		.enable = 200,
		.unprepare = 200,
		.disable = 400,
	},
	.bus_format = MEDIA_BUS_FMT_RGB888_1X7X4_SPWG,
	.connector_type = DRM_MODE_CONNECTOR_LVDS,
	.bus_flags = DRM_BUS_FLAG_DE_HIGH,
};

static const struct display_timing nec_nl12880bc20_05_timing = {
	.pixelclock = { 67000000, 71000000, 75000000 },
	.hactive = { 1280, 1280, 1280 },
	.hfront_porch = { 2, 30, 30 },
	.hback_porch = { 6, 100, 100 },
	.hsync_len = { 2, 30, 30 },
	.vactive = { 800, 800, 800 },
	.vfront_porch = { 5, 5, 5 },
	.vback_porch = { 11, 11, 11 },
	.vsync_len = { 7, 7, 7 },
};

static const struct panel_desc nec_nl12880bc20_05 = {
	.timings = &nec_nl12880bc20_05_timing,
	.num_timings = 1,
	.bpc = 8,
	.size = {
		.width = 261,
		.height = 163,
	},
	.delay = {
		.enable = 50,
		.disable = 50,
	},
	.bus_format = MEDIA_BUS_FMT_RGB888_1X7X4_SPWG,
	.connector_type = DRM_MODE_CONNECTOR_LVDS,
};

static const struct drm_display_mode nec_nl4827hc19_05b_mode = {
	.clock = 10870,
	.hdisplay = 480,
	.hsync_start = 480 + 2,
	.hsync_end = 480 + 2 + 41,
	.htotal = 480 + 2 + 41 + 2,
	.vdisplay = 272,
	.vsync_start = 272 + 2,
	.vsync_end = 272 + 2 + 4,
	.vtotal = 272 + 2 + 4 + 2,
	.vrefresh = 74,
	.flags = DRM_MODE_FLAG_NVSYNC | DRM_MODE_FLAG_NHSYNC,
};

static const struct panel_desc nec_nl4827hc19_05b = {
	.modes = &nec_nl4827hc19_05b_mode,
	.num_modes = 1,
	.bpc = 8,
	.size = {
		.width = 95,
		.height = 54,
	},
	.bus_format = MEDIA_BUS_FMT_RGB888_1X24,
	.bus_flags = DRM_BUS_FLAG_PIXDATA_DRIVE_POSEDGE,
};

static const struct drm_display_mode netron_dy_e231732_mode = {
	.clock = 66000,
	.hdisplay = 1024,
	.hsync_start = 1024 + 160,
	.hsync_end = 1024 + 160 + 70,
	.htotal = 1024 + 160 + 70 + 90,
	.vdisplay = 600,
	.vsync_start = 600 + 127,
	.vsync_end = 600 + 127 + 20,
	.vtotal = 600 + 127 + 20 + 3,
	.vrefresh = 60,
};

static const struct panel_desc netron_dy_e231732 = {
	.modes = &netron_dy_e231732_mode,
	.num_modes = 1,
	.size = {
		.width = 154,
		.height = 87,
	},
	.bus_format = MEDIA_BUS_FMT_RGB666_1X18,
};

static const struct drm_display_mode neweast_wjfh116008a_modes[] = {
	{
		.clock = 138500,
		.hdisplay = 1920,
		.hsync_start = 1920 + 48,
		.hsync_end = 1920 + 48 + 32,
		.htotal = 1920 + 48 + 32 + 80,
		.vdisplay = 1080,
		.vsync_start = 1080 + 3,
		.vsync_end = 1080 + 3 + 5,
		.vtotal = 1080 + 3 + 5 + 23,
		.vrefresh = 60,
		.flags = DRM_MODE_FLAG_NVSYNC | DRM_MODE_FLAG_NHSYNC,
	}, {
		.clock = 110920,
		.hdisplay = 1920,
		.hsync_start = 1920 + 48,
		.hsync_end = 1920 + 48 + 32,
		.htotal = 1920 + 48 + 32 + 80,
		.vdisplay = 1080,
		.vsync_start = 1080 + 3,
		.vsync_end = 1080 + 3 + 5,
		.vtotal = 1080 + 3 + 5 + 23,
		.vrefresh = 48,
		.flags = DRM_MODE_FLAG_NVSYNC | DRM_MODE_FLAG_NHSYNC,
	}
};

static const struct panel_desc neweast_wjfh116008a = {
	.modes = neweast_wjfh116008a_modes,
	.num_modes = 2,
	.bpc = 6,
	.size = {
		.width = 260,
		.height = 150,
	},
	.delay = {
		.prepare = 110,
		.enable = 20,
		.unprepare = 500,
	},
	.bus_format = MEDIA_BUS_FMT_RGB666_1X18,
	.connector_type = DRM_MODE_CONNECTOR_eDP,
};

static const struct drm_display_mode newhaven_nhd_43_480272ef_atxl_mode = {
	.clock = 9000,
	.hdisplay = 480,
	.hsync_start = 480 + 2,
	.hsync_end = 480 + 2 + 41,
	.htotal = 480 + 2 + 41 + 2,
	.vdisplay = 272,
	.vsync_start = 272 + 2,
	.vsync_end = 272 + 2 + 10,
	.vtotal = 272 + 2 + 10 + 2,
	.vrefresh = 60,
	.flags = DRM_MODE_FLAG_NVSYNC | DRM_MODE_FLAG_NHSYNC,
};

static const struct panel_desc newhaven_nhd_43_480272ef_atxl = {
	.modes = &newhaven_nhd_43_480272ef_atxl_mode,
	.num_modes = 1,
	.bpc = 8,
	.size = {
		.width = 95,
		.height = 54,
	},
	.bus_format = MEDIA_BUS_FMT_RGB888_1X24,
	.bus_flags = DRM_BUS_FLAG_DE_HIGH | DRM_BUS_FLAG_PIXDATA_DRIVE_POSEDGE |
		     DRM_BUS_FLAG_SYNC_DRIVE_POSEDGE,
};

static const struct display_timing nlt_nl192108ac18_02d_timing = {
	.pixelclock = { 130000000, 148350000, 163000000 },
	.hactive = { 1920, 1920, 1920 },
	.hfront_porch = { 80, 100, 100 },
	.hback_porch = { 100, 120, 120 },
	.hsync_len = { 50, 60, 60 },
	.vactive = { 1080, 1080, 1080 },
	.vfront_porch = { 12, 30, 30 },
	.vback_porch = { 4, 10, 10 },
	.vsync_len = { 4, 5, 5 },
};

static const struct panel_desc nlt_nl192108ac18_02d = {
	.timings = &nlt_nl192108ac18_02d_timing,
	.num_timings = 1,
	.bpc = 8,
	.size = {
		.width = 344,
		.height = 194,
	},
	.delay = {
		.unprepare = 500,
	},
	.bus_format = MEDIA_BUS_FMT_RGB888_1X7X4_SPWG,
	.connector_type = DRM_MODE_CONNECTOR_LVDS,
};

static const struct drm_display_mode nvd_9128_mode = {
	.clock = 29500,
	.hdisplay = 800,
	.hsync_start = 800 + 130,
	.hsync_end = 800 + 130 + 98,
	.htotal = 800 + 0 + 130 + 98,
	.vdisplay = 480,
	.vsync_start = 480 + 10,
	.vsync_end = 480 + 10 + 50,
	.vtotal = 480 + 0 + 10 + 50,
};

static const struct panel_desc nvd_9128 = {
	.modes = &nvd_9128_mode,
	.num_modes = 1,
	.bpc = 8,
	.size = {
		.width = 156,
		.height = 88,
	},
	.bus_format = MEDIA_BUS_FMT_RGB888_1X7X4_SPWG,
	.connector_type = DRM_MODE_CONNECTOR_LVDS,
};

static const struct display_timing okaya_rs800480t_7x0gp_timing = {
	.pixelclock = { 30000000, 30000000, 40000000 },
	.hactive = { 800, 800, 800 },
	.hfront_porch = { 40, 40, 40 },
	.hback_porch = { 40, 40, 40 },
	.hsync_len = { 1, 48, 48 },
	.vactive = { 480, 480, 480 },
	.vfront_porch = { 13, 13, 13 },
	.vback_porch = { 29, 29, 29 },
	.vsync_len = { 3, 3, 3 },
	.flags = DISPLAY_FLAGS_DE_HIGH,
};

static const struct panel_desc okaya_rs800480t_7x0gp = {
	.timings = &okaya_rs800480t_7x0gp_timing,
	.num_timings = 1,
	.bpc = 6,
	.size = {
		.width = 154,
		.height = 87,
	},
	.delay = {
		.prepare = 41,
		.enable = 50,
		.unprepare = 41,
		.disable = 50,
	},
	.bus_format = MEDIA_BUS_FMT_RGB666_1X18,
};

static const struct drm_display_mode olimex_lcd_olinuxino_43ts_mode = {
	.clock = 9000,
	.hdisplay = 480,
	.hsync_start = 480 + 5,
	.hsync_end = 480 + 5 + 30,
	.htotal = 480 + 5 + 30 + 10,
	.vdisplay = 272,
	.vsync_start = 272 + 8,
	.vsync_end = 272 + 8 + 5,
	.vtotal = 272 + 8 + 5 + 3,
	.vrefresh = 60,
};

static const struct panel_desc olimex_lcd_olinuxino_43ts = {
	.modes = &olimex_lcd_olinuxino_43ts_mode,
	.num_modes = 1,
	.size = {
		.width = 95,
		.height = 54,
	},
	.bus_format = MEDIA_BUS_FMT_RGB888_1X24,
};

/*
 * 800x480 CVT. The panel appears to be quite accepting, at least as far as
 * pixel clocks, but this is the timing that was being used in the Adafruit
 * installation instructions.
 */
static const struct drm_display_mode ontat_yx700wv03_mode = {
	.clock = 29500,
	.hdisplay = 800,
	.hsync_start = 824,
	.hsync_end = 896,
	.htotal = 992,
	.vdisplay = 480,
	.vsync_start = 483,
	.vsync_end = 493,
	.vtotal = 500,
	.vrefresh = 60,
	.flags = DRM_MODE_FLAG_NVSYNC | DRM_MODE_FLAG_NHSYNC,
};

/*
 * Specification at:
 * https://www.adafruit.com/images/product-files/2406/c3163.pdf
 */
static const struct panel_desc ontat_yx700wv03 = {
	.modes = &ontat_yx700wv03_mode,
	.num_modes = 1,
	.bpc = 8,
	.size = {
		.width = 154,
		.height = 83,
	},
	.bus_format = MEDIA_BUS_FMT_RGB666_1X18,
};

static const struct drm_display_mode ortustech_com37h3m_mode  = {
	.clock = 22230,
	.hdisplay = 480,
	.hsync_start = 480 + 40,
	.hsync_end = 480 + 40 + 10,
	.htotal = 480 + 40 + 10 + 40,
	.vdisplay = 640,
	.vsync_start = 640 + 4,
	.vsync_end = 640 + 4 + 2,
	.vtotal = 640 + 4 + 2 + 4,
	.vrefresh = 60,
	.flags = DRM_MODE_FLAG_NVSYNC | DRM_MODE_FLAG_NHSYNC,
};

static const struct panel_desc ortustech_com37h3m = {
	.modes = &ortustech_com37h3m_mode,
	.num_modes = 1,
	.bpc = 8,
	.size = {
		.width = 56,	/* 56.16mm */
		.height = 75,	/* 74.88mm */
	},
	.bus_format = MEDIA_BUS_FMT_RGB888_1X24,
	.bus_flags = DRM_BUS_FLAG_DE_HIGH | DRM_BUS_FLAG_PIXDATA_POSEDGE |
		     DRM_BUS_FLAG_SYNC_DRIVE_POSEDGE,
};

static const struct drm_display_mode ortustech_com43h4m85ulc_mode  = {
	.clock = 25000,
	.hdisplay = 480,
	.hsync_start = 480 + 10,
	.hsync_end = 480 + 10 + 10,
	.htotal = 480 + 10 + 10 + 15,
	.vdisplay = 800,
	.vsync_start = 800 + 3,
	.vsync_end = 800 + 3 + 3,
	.vtotal = 800 + 3 + 3 + 3,
	.vrefresh = 60,
};

static const struct panel_desc ortustech_com43h4m85ulc = {
	.modes = &ortustech_com43h4m85ulc_mode,
	.num_modes = 1,
	.bpc = 8,
	.size = {
		.width = 56,
		.height = 93,
	},
	.bus_format = MEDIA_BUS_FMT_RGB888_1X24,
	.bus_flags = DRM_BUS_FLAG_DE_HIGH | DRM_BUS_FLAG_PIXDATA_DRIVE_POSEDGE,
	.connector_type = DRM_MODE_CONNECTOR_DPI,
};

static const struct drm_display_mode osddisplays_osd070t1718_19ts_mode  = {
	.clock = 33000,
	.hdisplay = 800,
	.hsync_start = 800 + 210,
	.hsync_end = 800 + 210 + 30,
	.htotal = 800 + 210 + 30 + 16,
	.vdisplay = 480,
	.vsync_start = 480 + 22,
	.vsync_end = 480 + 22 + 13,
	.vtotal = 480 + 22 + 13 + 10,
	.vrefresh = 60,
	.flags = DRM_MODE_FLAG_NVSYNC | DRM_MODE_FLAG_NHSYNC,
};

static const struct panel_desc osddisplays_osd070t1718_19ts = {
	.modes = &osddisplays_osd070t1718_19ts_mode,
	.num_modes = 1,
	.bpc = 8,
	.size = {
		.width = 152,
		.height = 91,
	},
	.bus_format = MEDIA_BUS_FMT_RGB888_1X24,
	.bus_flags = DRM_BUS_FLAG_DE_HIGH | DRM_BUS_FLAG_PIXDATA_DRIVE_POSEDGE |
		DRM_BUS_FLAG_SYNC_DRIVE_POSEDGE,
	.connector_type = DRM_MODE_CONNECTOR_DPI,
};

static const struct drm_display_mode pda_91_00156_a0_mode = {
	.clock = 33300,
	.hdisplay = 800,
	.hsync_start = 800 + 1,
	.hsync_end = 800 + 1 + 64,
	.htotal = 800 + 1 + 64 + 64,
	.vdisplay = 480,
	.vsync_start = 480 + 1,
	.vsync_end = 480 + 1 + 23,
	.vtotal = 480 + 1 + 23 + 22,
	.vrefresh = 60,
};

static const struct panel_desc pda_91_00156_a0  = {
	.modes = &pda_91_00156_a0_mode,
	.num_modes = 1,
	.size = {
		.width = 152,
		.height = 91,
	},
	.bus_format = MEDIA_BUS_FMT_RGB888_1X24,
};


static const struct drm_display_mode qd43003c0_40_mode = {
	.clock = 9000,
	.hdisplay = 480,
	.hsync_start = 480 + 8,
	.hsync_end = 480 + 8 + 4,
	.htotal = 480 + 8 + 4 + 39,
	.vdisplay = 272,
	.vsync_start = 272 + 4,
	.vsync_end = 272 + 4 + 10,
	.vtotal = 272 + 4 + 10 + 2,
	.vrefresh = 60,
};

static const struct panel_desc qd43003c0_40 = {
	.modes = &qd43003c0_40_mode,
	.num_modes = 1,
	.bpc = 8,
	.size = {
		.width = 95,
		.height = 53,
	},
	.bus_format = MEDIA_BUS_FMT_RGB888_1X24,
};

static const struct display_timing rocktech_rk070er9427_timing = {
	.pixelclock = { 26400000, 33300000, 46800000 },
	.hactive = { 800, 800, 800 },
	.hfront_porch = { 16, 210, 354 },
	.hback_porch = { 46, 46, 46 },
	.hsync_len = { 1, 1, 1 },
	.vactive = { 480, 480, 480 },
	.vfront_porch = { 7, 22, 147 },
	.vback_porch = { 23, 23, 23 },
	.vsync_len = { 1, 1, 1 },
	.flags = DISPLAY_FLAGS_DE_HIGH,
};

static const struct panel_desc rocktech_rk070er9427 = {
	.timings = &rocktech_rk070er9427_timing,
	.num_timings = 1,
	.bpc = 6,
	.size = {
		.width = 154,
		.height = 86,
	},
	.delay = {
		.prepare = 41,
		.enable = 50,
		.unprepare = 41,
		.disable = 50,
	},
	.bus_format = MEDIA_BUS_FMT_RGB666_1X18,
};

static const struct drm_display_mode rocktech_rk101ii01d_ct_mode = {
	.clock = 71100,
	.hdisplay = 1280,
	.hsync_start = 1280 + 48,
	.hsync_end = 1280 + 48 + 32,
	.htotal = 1280 + 48 + 32 + 80,
	.vdisplay = 800,
	.vsync_start = 800 + 2,
	.vsync_end = 800 + 2 + 5,
	.vtotal = 800 + 2 + 5 + 16,
	.vrefresh = 60,
};

static const struct panel_desc rocktech_rk101ii01d_ct = {
	.modes = &rocktech_rk101ii01d_ct_mode,
	.num_modes = 1,
	.size = {
		.width = 217,
		.height = 136,
	},
	.delay = {
		.prepare = 50,
		.disable = 50,
	},
	.bus_flags = DRM_BUS_FLAG_DE_HIGH,
	.bus_format = MEDIA_BUS_FMT_RGB888_1X7X4_SPWG,
	.connector_type = DRM_MODE_CONNECTOR_LVDS,
};

static const struct drm_display_mode samsung_lsn122dl01_c01_mode = {
	.clock = 271560,
	.hdisplay = 2560,
	.hsync_start = 2560 + 48,
	.hsync_end = 2560 + 48 + 32,
	.htotal = 2560 + 48 + 32 + 80,
	.vdisplay = 1600,
	.vsync_start = 1600 + 2,
	.vsync_end = 1600 + 2 + 5,
	.vtotal = 1600 + 2 + 5 + 57,
	.vrefresh = 60,
};

static const struct panel_desc samsung_lsn122dl01_c01 = {
	.modes = &samsung_lsn122dl01_c01_mode,
	.num_modes = 1,
	.size = {
		.width = 263,
		.height = 164,
	},
};

static const struct drm_display_mode samsung_ltn101nt05_mode = {
	.clock = 54030,
	.hdisplay = 1024,
	.hsync_start = 1024 + 24,
	.hsync_end = 1024 + 24 + 136,
	.htotal = 1024 + 24 + 136 + 160,
	.vdisplay = 600,
	.vsync_start = 600 + 3,
	.vsync_end = 600 + 3 + 6,
	.vtotal = 600 + 3 + 6 + 61,
	.vrefresh = 60,
};

static const struct panel_desc samsung_ltn101nt05 = {
	.modes = &samsung_ltn101nt05_mode,
	.num_modes = 1,
	.bpc = 6,
	.size = {
		.width = 223,
		.height = 125,
	},
};

static const struct drm_display_mode samsung_ltn140at29_301_mode = {
	.clock = 76300,
	.hdisplay = 1366,
	.hsync_start = 1366 + 64,
	.hsync_end = 1366 + 64 + 48,
	.htotal = 1366 + 64 + 48 + 128,
	.vdisplay = 768,
	.vsync_start = 768 + 2,
	.vsync_end = 768 + 2 + 5,
	.vtotal = 768 + 2 + 5 + 17,
	.vrefresh = 60,
};

static const struct panel_desc samsung_ltn140at29_301 = {
	.modes = &samsung_ltn140at29_301_mode,
	.num_modes = 1,
	.bpc = 6,
	.size = {
		.width = 320,
		.height = 187,
	},
};

static const struct display_timing satoz_sat050at40h12r2_timing = {
	.pixelclock = {33300000, 33300000, 50000000},
	.hactive = {800, 800, 800},
	.hfront_porch = {16, 210, 354},
	.hback_porch = {46, 46, 46},
	.hsync_len = {1, 1, 40},
	.vactive = {480, 480, 480},
	.vfront_porch = {7, 22, 147},
	.vback_porch = {23, 23, 23},
	.vsync_len = {1, 1, 20},
};

static const struct panel_desc satoz_sat050at40h12r2 = {
	.timings = &satoz_sat050at40h12r2_timing,
	.num_timings = 1,
	.bpc = 8,
	.size = {
		.width = 108,
		.height = 65,
	},
	.bus_format = MEDIA_BUS_FMT_RGB888_1X24,
	.connector_type = DRM_MODE_CONNECTOR_LVDS,
};

static const struct drm_display_mode sharp_ld_d5116z01b_mode = {
	.clock = 168480,
	.hdisplay = 1920,
	.hsync_start = 1920 + 48,
	.hsync_end = 1920 + 48 + 32,
	.htotal = 1920 + 48 + 32 + 80,
	.vdisplay = 1280,
	.vsync_start = 1280 + 3,
	.vsync_end = 1280 + 3 + 10,
	.vtotal = 1280 + 3 + 10 + 57,
	.vrefresh = 60,
	.flags = DRM_MODE_FLAG_PHSYNC | DRM_MODE_FLAG_PVSYNC,
};

static const struct panel_desc sharp_ld_d5116z01b = {
	.modes = &sharp_ld_d5116z01b_mode,
	.num_modes = 1,
	.bpc = 8,
	.size = {
		.width = 260,
		.height = 120,
	},
	.bus_format = MEDIA_BUS_FMT_RGB888_1X24,
	.bus_flags = DRM_BUS_FLAG_DATA_MSB_TO_LSB,
};

static const struct drm_display_mode sharp_lq070y3dg3b_mode = {
	.clock = 33260,
	.hdisplay = 800,
	.hsync_start = 800 + 64,
	.hsync_end = 800 + 64 + 128,
	.htotal = 800 + 64 + 128 + 64,
	.vdisplay = 480,
	.vsync_start = 480 + 8,
	.vsync_end = 480 + 8 + 2,
	.vtotal = 480 + 8 + 2 + 35,
	.vrefresh = 60,
	.flags = DISPLAY_FLAGS_PIXDATA_POSEDGE,
};

static const struct panel_desc sharp_lq070y3dg3b = {
	.modes = &sharp_lq070y3dg3b_mode,
	.num_modes = 1,
	.bpc = 8,
	.size = {
		.width = 152,	/* 152.4mm */
		.height = 91,	/* 91.4mm */
	},
	.bus_format = MEDIA_BUS_FMT_RGB888_1X24,
	.bus_flags = DRM_BUS_FLAG_DE_HIGH | DRM_BUS_FLAG_PIXDATA_POSEDGE |
		     DRM_BUS_FLAG_SYNC_DRIVE_POSEDGE,
};

static const struct drm_display_mode sharp_lq035q7db03_mode = {
	.clock = 5500,
	.hdisplay = 240,
	.hsync_start = 240 + 16,
	.hsync_end = 240 + 16 + 7,
	.htotal = 240 + 16 + 7 + 5,
	.vdisplay = 320,
	.vsync_start = 320 + 9,
	.vsync_end = 320 + 9 + 1,
	.vtotal = 320 + 9 + 1 + 7,
	.vrefresh = 60,
};

static const struct panel_desc sharp_lq035q7db03 = {
	.modes = &sharp_lq035q7db03_mode,
	.num_modes = 1,
	.bpc = 6,
	.size = {
		.width = 54,
		.height = 72,
	},
	.bus_format = MEDIA_BUS_FMT_RGB666_1X18,
};

static const struct display_timing sharp_lq101k1ly04_timing = {
	.pixelclock = { 60000000, 65000000, 80000000 },
	.hactive = { 1280, 1280, 1280 },
	.hfront_porch = { 20, 20, 20 },
	.hback_porch = { 20, 20, 20 },
	.hsync_len = { 10, 10, 10 },
	.vactive = { 800, 800, 800 },
	.vfront_porch = { 4, 4, 4 },
	.vback_porch = { 4, 4, 4 },
	.vsync_len = { 4, 4, 4 },
	.flags = DISPLAY_FLAGS_PIXDATA_POSEDGE,
};

static const struct panel_desc sharp_lq101k1ly04 = {
	.timings = &sharp_lq101k1ly04_timing,
	.num_timings = 1,
	.bpc = 8,
	.size = {
		.width = 217,
		.height = 136,
	},
	.bus_format = MEDIA_BUS_FMT_RGB888_1X7X4_JEIDA,
	.connector_type = DRM_MODE_CONNECTOR_LVDS,
};

static const struct display_timing sharp_lq123p1jx31_timing = {
	.pixelclock = { 252750000, 252750000, 266604720 },
	.hactive = { 2400, 2400, 2400 },
	.hfront_porch = { 48, 48, 48 },
	.hback_porch = { 80, 80, 84 },
	.hsync_len = { 32, 32, 32 },
	.vactive = { 1600, 1600, 1600 },
	.vfront_porch = { 3, 3, 3 },
	.vback_porch = { 33, 33, 120 },
	.vsync_len = { 10, 10, 10 },
	.flags = DISPLAY_FLAGS_VSYNC_LOW | DISPLAY_FLAGS_HSYNC_LOW,
};

static const struct panel_desc sharp_lq123p1jx31 = {
	.timings = &sharp_lq123p1jx31_timing,
	.num_timings = 1,
	.bpc = 8,
	.size = {
		.width = 259,
		.height = 173,
	},
	.delay = {
		.prepare = 110,
		.enable = 50,
		.unprepare = 550,
	},
};

static const struct display_timing sharp_ls020b1dd01d_timing = {
	.pixelclock = { 2000000, 4200000, 5000000 },
	.hactive = { 240, 240, 240 },
	.hfront_porch = { 66, 66, 66 },
	.hback_porch = { 1, 1, 1 },
	.hsync_len = { 1, 1, 1 },
	.vactive = { 160, 160, 160 },
	.vfront_porch = { 52, 52, 52 },
	.vback_porch = { 6, 6, 6 },
	.vsync_len = { 10, 10, 10 },
	.flags = DISPLAY_FLAGS_HSYNC_HIGH | DISPLAY_FLAGS_VSYNC_LOW,
};

static const struct panel_desc sharp_ls020b1dd01d = {
	.timings = &sharp_ls020b1dd01d_timing,
	.num_timings = 1,
	.bpc = 6,
	.size = {
		.width = 42,
		.height = 28,
	},
	.bus_format = MEDIA_BUS_FMT_RGB565_1X16,
	.bus_flags = DRM_BUS_FLAG_DE_HIGH
		   | DRM_BUS_FLAG_PIXDATA_NEGEDGE
		   | DRM_BUS_FLAG_SHARP_SIGNALS,
};

static const struct drm_display_mode shelly_sca07010_bfn_lnn_mode = {
	.clock = 33300,
	.hdisplay = 800,
	.hsync_start = 800 + 1,
	.hsync_end = 800 + 1 + 64,
	.htotal = 800 + 1 + 64 + 64,
	.vdisplay = 480,
	.vsync_start = 480 + 1,
	.vsync_end = 480 + 1 + 23,
	.vtotal = 480 + 1 + 23 + 22,
	.vrefresh = 60,
};

static const struct panel_desc shelly_sca07010_bfn_lnn = {
	.modes = &shelly_sca07010_bfn_lnn_mode,
	.num_modes = 1,
	.size = {
		.width = 152,
		.height = 91,
	},
	.bus_format = MEDIA_BUS_FMT_RGB666_1X18,
};

static const struct drm_display_mode starry_kr122ea0sra_mode = {
	.clock = 147000,
	.hdisplay = 1920,
	.hsync_start = 1920 + 16,
	.hsync_end = 1920 + 16 + 16,
	.htotal = 1920 + 16 + 16 + 32,
	.vdisplay = 1200,
	.vsync_start = 1200 + 15,
	.vsync_end = 1200 + 15 + 2,
	.vtotal = 1200 + 15 + 2 + 18,
	.vrefresh = 60,
	.flags = DRM_MODE_FLAG_NVSYNC | DRM_MODE_FLAG_NHSYNC,
};

static const struct panel_desc starry_kr122ea0sra = {
	.modes = &starry_kr122ea0sra_mode,
	.num_modes = 1,
	.size = {
		.width = 263,
		.height = 164,
	},
	.delay = {
		.prepare = 10 + 200,
		.enable = 50,
		.unprepare = 10 + 500,
	},
};

static const struct drm_display_mode tfc_s9700rtwv43tr_01b_mode = {
	.clock = 30000,
	.hdisplay = 800,
	.hsync_start = 800 + 39,
	.hsync_end = 800 + 39 + 47,
	.htotal = 800 + 39 + 47 + 39,
	.vdisplay = 480,
	.vsync_start = 480 + 13,
	.vsync_end = 480 + 13 + 2,
	.vtotal = 480 + 13 + 2 + 29,
	.vrefresh = 62,
};

static const struct panel_desc tfc_s9700rtwv43tr_01b = {
	.modes = &tfc_s9700rtwv43tr_01b_mode,
	.num_modes = 1,
	.bpc = 8,
	.size = {
		.width = 155,
		.height = 90,
	},
	.bus_format = MEDIA_BUS_FMT_RGB888_1X24,
	.bus_flags = DRM_BUS_FLAG_DE_HIGH | DRM_BUS_FLAG_PIXDATA_POSEDGE,
};

static const struct display_timing tianma_tm070jdhg30_timing = {
	.pixelclock = { 62600000, 68200000, 78100000 },
	.hactive = { 1280, 1280, 1280 },
	.hfront_porch = { 15, 64, 159 },
	.hback_porch = { 5, 5, 5 },
	.hsync_len = { 1, 1, 256 },
	.vactive = { 800, 800, 800 },
	.vfront_porch = { 3, 40, 99 },
	.vback_porch = { 2, 2, 2 },
	.vsync_len = { 1, 1, 128 },
	.flags = DISPLAY_FLAGS_DE_HIGH,
};

static const struct panel_desc tianma_tm070jdhg30 = {
	.timings = &tianma_tm070jdhg30_timing,
	.num_timings = 1,
	.bpc = 8,
	.size = {
		.width = 151,
		.height = 95,
	},
	.bus_format = MEDIA_BUS_FMT_RGB888_1X7X4_SPWG,
	.connector_type = DRM_MODE_CONNECTOR_LVDS,
};

static const struct display_timing tianma_tm070rvhg71_timing = {
	.pixelclock = { 27700000, 29200000, 39600000 },
	.hactive = { 800, 800, 800 },
	.hfront_porch = { 12, 40, 212 },
	.hback_porch = { 88, 88, 88 },
	.hsync_len = { 1, 1, 40 },
	.vactive = { 480, 480, 480 },
	.vfront_porch = { 1, 13, 88 },
	.vback_porch = { 32, 32, 32 },
	.vsync_len = { 1, 1, 3 },
	.flags = DISPLAY_FLAGS_DE_HIGH,
};

static const struct panel_desc tianma_tm070rvhg71 = {
	.timings = &tianma_tm070rvhg71_timing,
	.num_timings = 1,
	.bpc = 8,
	.size = {
		.width = 154,
		.height = 86,
	},
	.bus_format = MEDIA_BUS_FMT_RGB888_1X7X4_SPWG,
	.connector_type = DRM_MODE_CONNECTOR_LVDS,
};

static const struct drm_display_mode ti_nspire_cx_lcd_mode[] = {
	{
		.clock = 10000,
		.hdisplay = 320,
		.hsync_start = 320 + 50,
		.hsync_end = 320 + 50 + 6,
		.htotal = 320 + 50 + 6 + 38,
		.vdisplay = 240,
		.vsync_start = 240 + 3,
		.vsync_end = 240 + 3 + 1,
		.vtotal = 240 + 3 + 1 + 17,
		.vrefresh = 60,
		.flags = DRM_MODE_FLAG_NVSYNC | DRM_MODE_FLAG_NHSYNC,
	},
};

static const struct panel_desc ti_nspire_cx_lcd_panel = {
	.modes = ti_nspire_cx_lcd_mode,
	.num_modes = 1,
	.bpc = 8,
	.size = {
		.width = 65,
		.height = 49,
	},
	.bus_format = MEDIA_BUS_FMT_RGB888_1X24,
	.bus_flags = DRM_BUS_FLAG_PIXDATA_NEGEDGE,
};

static const struct drm_display_mode ti_nspire_classic_lcd_mode[] = {
	{
		.clock = 10000,
		.hdisplay = 320,
		.hsync_start = 320 + 6,
		.hsync_end = 320 + 6 + 6,
		.htotal = 320 + 6 + 6 + 6,
		.vdisplay = 240,
		.vsync_start = 240 + 0,
		.vsync_end = 240 + 0 + 1,
		.vtotal = 240 + 0 + 1 + 0,
		.vrefresh = 60,
		.flags = DRM_MODE_FLAG_PHSYNC | DRM_MODE_FLAG_PVSYNC,
	},
};

static const struct panel_desc ti_nspire_classic_lcd_panel = {
	.modes = ti_nspire_classic_lcd_mode,
	.num_modes = 1,
	/* The grayscale panel has 8 bit for the color .. Y (black) */
	.bpc = 8,
	.size = {
		.width = 71,
		.height = 53,
	},
	/* This is the grayscale bus format */
	.bus_format = MEDIA_BUS_FMT_Y8_1X8,
	.bus_flags = DRM_BUS_FLAG_PIXDATA_POSEDGE,
};

static const struct drm_display_mode toshiba_lt089ac29000_mode = {
	.clock = 79500,
	.hdisplay = 1280,
	.hsync_start = 1280 + 192,
	.hsync_end = 1280 + 192 + 128,
	.htotal = 1280 + 192 + 128 + 64,
	.vdisplay = 768,
	.vsync_start = 768 + 20,
	.vsync_end = 768 + 20 + 7,
	.vtotal = 768 + 20 + 7 + 3,
	.vrefresh = 60,
};

static const struct panel_desc toshiba_lt089ac29000 = {
	.modes = &toshiba_lt089ac29000_mode,
	.num_modes = 1,
	.size = {
		.width = 194,
		.height = 116,
	},
	.bus_format = MEDIA_BUS_FMT_RGB888_1X7X4_JEIDA,
	.bus_flags = DRM_BUS_FLAG_DE_HIGH | DRM_BUS_FLAG_PIXDATA_DRIVE_POSEDGE,
	.connector_type = DRM_MODE_CONNECTOR_LVDS,
};

static const struct drm_display_mode tpk_f07a_0102_mode = {
	.clock = 33260,
	.hdisplay = 800,
	.hsync_start = 800 + 40,
	.hsync_end = 800 + 40 + 128,
	.htotal = 800 + 40 + 128 + 88,
	.vdisplay = 480,
	.vsync_start = 480 + 10,
	.vsync_end = 480 + 10 + 2,
	.vtotal = 480 + 10 + 2 + 33,
	.vrefresh = 60,
};

static const struct panel_desc tpk_f07a_0102 = {
	.modes = &tpk_f07a_0102_mode,
	.num_modes = 1,
	.size = {
		.width = 152,
		.height = 91,
	},
	.bus_flags = DRM_BUS_FLAG_PIXDATA_DRIVE_POSEDGE,
};

static const struct drm_display_mode tpk_f10a_0102_mode = {
	.clock = 45000,
	.hdisplay = 1024,
	.hsync_start = 1024 + 176,
	.hsync_end = 1024 + 176 + 5,
	.htotal = 1024 + 176 + 5 + 88,
	.vdisplay = 600,
	.vsync_start = 600 + 20,
	.vsync_end = 600 + 20 + 5,
	.vtotal = 600 + 20 + 5 + 25,
	.vrefresh = 60,
};

static const struct panel_desc tpk_f10a_0102 = {
	.modes = &tpk_f10a_0102_mode,
	.num_modes = 1,
	.size = {
		.width = 223,
		.height = 125,
	},
};

static const struct display_timing urt_umsh_8596md_timing = {
	.pixelclock = { 33260000, 33260000, 33260000 },
	.hactive = { 800, 800, 800 },
	.hfront_porch = { 41, 41, 41 },
	.hback_porch = { 216 - 128, 216 - 128, 216 - 128 },
	.hsync_len = { 71, 128, 128 },
	.vactive = { 480, 480, 480 },
	.vfront_porch = { 10, 10, 10 },
	.vback_porch = { 35 - 2, 35 - 2, 35 - 2 },
	.vsync_len = { 2, 2, 2 },
	.flags = DISPLAY_FLAGS_DE_HIGH | DISPLAY_FLAGS_PIXDATA_NEGEDGE |
		DISPLAY_FLAGS_HSYNC_LOW | DISPLAY_FLAGS_VSYNC_LOW,
};

static const struct panel_desc urt_umsh_8596md_lvds = {
	.timings = &urt_umsh_8596md_timing,
	.num_timings = 1,
	.bpc = 6,
	.size = {
		.width = 152,
		.height = 91,
	},
	.bus_format = MEDIA_BUS_FMT_RGB666_1X7X3_SPWG,
	.connector_type = DRM_MODE_CONNECTOR_LVDS,
};

static const struct panel_desc urt_umsh_8596md_parallel = {
	.timings = &urt_umsh_8596md_timing,
	.num_timings = 1,
	.bpc = 6,
	.size = {
		.width = 152,
		.height = 91,
	},
	.bus_format = MEDIA_BUS_FMT_RGB666_1X18,
};

static const struct drm_display_mode vl050_8048nt_c01_mode = {
	.clock = 33333,
	.hdisplay = 800,
	.hsync_start = 800 + 210,
	.hsync_end = 800 + 210 + 20,
	.htotal = 800 + 210 + 20 + 46,
	.vdisplay =  480,
	.vsync_start = 480 + 22,
	.vsync_end = 480 + 22 + 10,
	.vtotal = 480 + 22 + 10 + 23,
	.vrefresh = 60,
	.flags = DRM_MODE_FLAG_NHSYNC | DRM_MODE_FLAG_NVSYNC,
};

static const struct panel_desc vl050_8048nt_c01 = {
	.modes = &vl050_8048nt_c01_mode,
	.num_modes = 1,
	.bpc = 8,
	.size = {
		.width = 120,
		.height = 76,
	},
	.bus_format = MEDIA_BUS_FMT_RGB888_1X24,
	.bus_flags = DRM_BUS_FLAG_DE_HIGH | DRM_BUS_FLAG_PIXDATA_POSEDGE,
};

static const struct drm_display_mode winstar_wf35ltiacd_mode = {
	.clock = 6410,
	.hdisplay = 320,
	.hsync_start = 320 + 20,
	.hsync_end = 320 + 20 + 30,
	.htotal = 320 + 20 + 30 + 38,
	.vdisplay = 240,
	.vsync_start = 240 + 4,
	.vsync_end = 240 + 4 + 3,
	.vtotal = 240 + 4 + 3 + 15,
	.vrefresh = 60,
	.flags = DRM_MODE_FLAG_NVSYNC | DRM_MODE_FLAG_NHSYNC,
};

static const struct panel_desc winstar_wf35ltiacd = {
	.modes = &winstar_wf35ltiacd_mode,
	.num_modes = 1,
	.bpc = 8,
	.size = {
		.width = 70,
		.height = 53,
	},
	.bus_format = MEDIA_BUS_FMT_RGB888_1X24,
};

static const struct drm_display_mode arm_rtsm_mode[] = {
	{
		.clock = 65000,
		.hdisplay = 1024,
		.hsync_start = 1024 + 24,
		.hsync_end = 1024 + 24 + 136,
		.htotal = 1024 + 24 + 136 + 160,
		.vdisplay = 768,
		.vsync_start = 768 + 3,
		.vsync_end = 768 + 3 + 6,
		.vtotal = 768 + 3 + 6 + 29,
		.vrefresh = 60,
		.flags = DRM_MODE_FLAG_NVSYNC | DRM_MODE_FLAG_NHSYNC,
	},
};

static const struct panel_desc arm_rtsm = {
	.modes = arm_rtsm_mode,
	.num_modes = 1,
	.bpc = 8,
	.size = {
		.width = 400,
		.height = 300,
	},
	.bus_format = MEDIA_BUS_FMT_RGB888_1X24,
};

static const struct of_device_id platform_of_match[] = {
	{
		.compatible = "ampire,am-480272h3tmqw-t01h",
		.data = &ampire_am_480272h3tmqw_t01h,
	}, {
		.compatible = "ampire,am800480r3tmqwa1h",
		.data = &ampire_am800480r3tmqwa1h,
	}, {
		.compatible = "arm,rtsm-display",
		.data = &arm_rtsm,
	}, {
		.compatible = "armadeus,st0700-adapt",
		.data = &armadeus_st0700_adapt,
	}, {
		.compatible = "auo,b101aw03",
		.data = &auo_b101aw03,
	}, {
		.compatible = "auo,b101ean01",
		.data = &auo_b101ean01,
	}, {
		.compatible = "auo,b101xtn01",
		.data = &auo_b101xtn01,
	}, {
		.compatible = "auo,b116xa01",
		.data = &auo_b116xak01,
	}, {
		.compatible = "auo,b116xw03",
		.data = &auo_b116xw03,
	}, {
		.compatible = "auo,b133htn01",
		.data = &auo_b133htn01,
	}, {
		.compatible = "auo,b133xtn01",
		.data = &auo_b133xtn01,
	}, {
		.compatible = "auo,g070vvn01",
		.data = &auo_g070vvn01,
	}, {
		.compatible = "auo,g101evn010",
		.data = &auo_g101evn010,
	}, {
		.compatible = "auo,g104sn02",
		.data = &auo_g104sn02,
	}, {
		.compatible = "auo,g133han01",
		.data = &auo_g133han01,
	}, {
		.compatible = "auo,g185han01",
		.data = &auo_g185han01,
	}, {
		.compatible = "auo,p320hvn03",
		.data = &auo_p320hvn03,
	}, {
		.compatible = "auo,t215hvn01",
		.data = &auo_t215hvn01,
	}, {
		.compatible = "avic,tm070ddh03",
		.data = &avic_tm070ddh03,
	}, {
		.compatible = "bananapi,s070wv20-ct16",
		.data = &bananapi_s070wv20_ct16,
	}, {
		.compatible = "boe,hv070wsa-100",
		.data = &boe_hv070wsa
	}, {
		.compatible = "boe,nv101wxmn51",
		.data = &boe_nv101wxmn51,
	}, {
		.compatible = "boe,nv140fhmn49",
		.data = &boe_nv140fhmn49,
	}, {
		.compatible = "cdtech,s043wq26h-ct7",
		.data = &cdtech_s043wq26h_ct7,
	}, {
		.compatible = "cdtech,s070wv95-ct16",
		.data = &cdtech_s070wv95_ct16,
	}, {
		.compatible = "chunghwa,claa070wp03xg",
		.data = &chunghwa_claa070wp03xg,
	}, {
		.compatible = "chunghwa,claa101wa01a",
		.data = &chunghwa_claa101wa01a
	}, {
		.compatible = "chunghwa,claa101wb01",
		.data = &chunghwa_claa101wb01
	}, {
		.compatible = "dataimage,scf0700c48ggu18",
		.data = &dataimage_scf0700c48ggu18,
	}, {
		.compatible = "dlc,dlc0700yzg-1",
		.data = &dlc_dlc0700yzg_1,
	}, {
		.compatible = "dlc,dlc1010gig",
		.data = &dlc_dlc1010gig,
	}, {
		.compatible = "edt,et035012dm6",
		.data = &edt_et035012dm6,
	}, {
		.compatible = "edt,etm043080dh6gp",
		.data = &edt_etm043080dh6gp,
	}, {
		.compatible = "edt,etm0430g0dh6",
		.data = &edt_etm0430g0dh6,
	}, {
		.compatible = "edt,et057090dhu",
		.data = &edt_et057090dhu,
	}, {
		.compatible = "edt,et070080dh6",
		.data = &edt_etm0700g0dh6,
	}, {
		.compatible = "edt,etm0700g0dh6",
		.data = &edt_etm0700g0dh6,
	}, {
		.compatible = "edt,etm0700g0bdh6",
		.data = &edt_etm0700g0bdh6,
	}, {
		.compatible = "edt,etm0700g0edh6",
		.data = &edt_etm0700g0bdh6,
	}, {
		.compatible = "evervision,vgg804821",
		.data = &evervision_vgg804821,
	}, {
		.compatible = "foxlink,fl500wvr00-a0t",
		.data = &foxlink_fl500wvr00_a0t,
	}, {
		.compatible = "frida,frd350h54004",
		.data = &frida_frd350h54004,
	}, {
		.compatible = "friendlyarm,hd702e",
		.data = &friendlyarm_hd702e,
	}, {
		.compatible = "giantplus,gpg482739qs5",
		.data = &giantplus_gpg482739qs5
	}, {
		.compatible = "giantplus,gpm940b0",
		.data = &giantplus_gpm940b0,
	}, {
		.compatible = "hannstar,hsd070pww1",
		.data = &hannstar_hsd070pww1,
	}, {
		.compatible = "hannstar,hsd100pxn1",
		.data = &hannstar_hsd100pxn1,
	}, {
		.compatible = "hit,tx23d38vm0caa",
		.data = &hitachi_tx23d38vm0caa
	}, {
		.compatible = "innolux,at043tn24",
		.data = &innolux_at043tn24,
	}, {
		.compatible = "innolux,at070tn92",
		.data = &innolux_at070tn92,
	}, {
		.compatible = "innolux,g070y2-l01",
		.data = &innolux_g070y2_l01,
	}, {
		.compatible = "innolux,g101ice-l01",
		.data = &innolux_g101ice_l01
	}, {
		.compatible = "innolux,g121i1-l01",
		.data = &innolux_g121i1_l01
	}, {
		.compatible = "innolux,g121x1-l03",
		.data = &innolux_g121x1_l03,
	}, {
		.compatible = "innolux,n116bge",
		.data = &innolux_n116bge,
	}, {
		.compatible = "innolux,n156bge-l21",
		.data = &innolux_n156bge_l21,
	}, {
		.compatible = "innolux,p120zdg-bf1",
		.data = &innolux_p120zdg_bf1,
	}, {
		.compatible = "innolux,zj070na-01p",
		.data = &innolux_zj070na_01p,
	}, {
		.compatible = "koe,tx14d24vm1bpa",
		.data = &koe_tx14d24vm1bpa,
	}, {
		.compatible = "koe,tx31d200vm0baa",
		.data = &koe_tx31d200vm0baa,
	}, {
		.compatible = "kyo,tcg121xglp",
		.data = &kyo_tcg121xglp,
	}, {
		.compatible = "lemaker,bl035-rgb-002",
		.data = &lemaker_bl035_rgb_002,
	}, {
		.compatible = "lg,lb070wv8",
		.data = &lg_lb070wv8,
	}, {
		.compatible = "lg,lp079qx1-sp0v",
		.data = &lg_lp079qx1_sp0v,
	}, {
		.compatible = "lg,lp097qx1-spa1",
		.data = &lg_lp097qx1_spa1,
	}, {
		.compatible = "lg,lp120up1",
		.data = &lg_lp120up1,
	}, {
		.compatible = "lg,lp129qe",
		.data = &lg_lp129qe,
	}, {
		.compatible = "logicpd,type28",
		.data = &logicpd_type_28,
	}, {
<<<<<<< HEAD
=======
		.compatible = "logictechno,lt161010-2nhc",
		.data = &logictechno_lt161010_2nh,
	}, {
		.compatible = "logictechno,lt161010-2nhr",
		.data = &logictechno_lt161010_2nh,
	}, {
		.compatible = "logictechno,lt170410-2whc",
		.data = &logictechno_lt170410_2whc,
	}, {
>>>>>>> 04d5ce62
		.compatible = "mitsubishi,aa070mc01-ca1",
		.data = &mitsubishi_aa070mc01,
	}, {
		.compatible = "nec,nl12880bc20-05",
		.data = &nec_nl12880bc20_05,
	}, {
		.compatible = "nec,nl4827hc19-05b",
		.data = &nec_nl4827hc19_05b,
	}, {
		.compatible = "netron-dy,e231732",
		.data = &netron_dy_e231732,
	}, {
		.compatible = "neweast,wjfh116008a",
		.data = &neweast_wjfh116008a,
	}, {
		.compatible = "newhaven,nhd-4.3-480272ef-atxl",
		.data = &newhaven_nhd_43_480272ef_atxl,
	}, {
		.compatible = "nlt,nl192108ac18-02d",
		.data = &nlt_nl192108ac18_02d,
	}, {
		.compatible = "nvd,9128",
		.data = &nvd_9128,
	}, {
		.compatible = "okaya,rs800480t-7x0gp",
		.data = &okaya_rs800480t_7x0gp,
	}, {
		.compatible = "olimex,lcd-olinuxino-43-ts",
		.data = &olimex_lcd_olinuxino_43ts,
	}, {
		.compatible = "ontat,yx700wv03",
		.data = &ontat_yx700wv03,
	}, {
		.compatible = "ortustech,com37h3m05dtc",
		.data = &ortustech_com37h3m,
	}, {
		.compatible = "ortustech,com37h3m99dtc",
		.data = &ortustech_com37h3m,
	}, {
		.compatible = "ortustech,com43h4m85ulc",
		.data = &ortustech_com43h4m85ulc,
	}, {
		.compatible = "osddisplays,osd070t1718-19ts",
		.data = &osddisplays_osd070t1718_19ts,
	}, {
		.compatible = "pda,91-00156-a0",
		.data = &pda_91_00156_a0,
	}, {
		.compatible = "qiaodian,qd43003c0-40",
		.data = &qd43003c0_40,
	}, {
		.compatible = "rocktech,rk070er9427",
		.data = &rocktech_rk070er9427,
	}, {
		.compatible = "rocktech,rk101ii01d-ct",
		.data = &rocktech_rk101ii01d_ct,
	}, {
		.compatible = "samsung,lsn122dl01-c01",
		.data = &samsung_lsn122dl01_c01,
	}, {
		.compatible = "samsung,ltn101nt05",
		.data = &samsung_ltn101nt05,
	}, {
		.compatible = "samsung,ltn140at29-301",
		.data = &samsung_ltn140at29_301,
	}, {
		.compatible = "satoz,sat050at40h12r2",
		.data = &satoz_sat050at40h12r2,
	}, {
		.compatible = "sharp,ld-d5116z01b",
		.data = &sharp_ld_d5116z01b,
	}, {
		.compatible = "sharp,lq035q7db03",
		.data = &sharp_lq035q7db03,
	}, {
		.compatible = "sharp,lq070y3dg3b",
		.data = &sharp_lq070y3dg3b,
	}, {
		.compatible = "sharp,lq101k1ly04",
		.data = &sharp_lq101k1ly04,
	}, {
		.compatible = "sharp,lq123p1jx31",
		.data = &sharp_lq123p1jx31,
	}, {
		.compatible = "sharp,ls020b1dd01d",
		.data = &sharp_ls020b1dd01d,
	}, {
		.compatible = "shelly,sca07010-bfn-lnn",
		.data = &shelly_sca07010_bfn_lnn,
	}, {
		.compatible = "starry,kr122ea0sra",
		.data = &starry_kr122ea0sra,
	}, {
		.compatible = "tfc,s9700rtwv43tr-01b",
		.data = &tfc_s9700rtwv43tr_01b,
	}, {
		.compatible = "tianma,tm070jdhg30",
		.data = &tianma_tm070jdhg30,
	}, {
		.compatible = "tianma,tm070rvhg71",
		.data = &tianma_tm070rvhg71,
	}, {
		.compatible = "ti,nspire-cx-lcd-panel",
		.data = &ti_nspire_cx_lcd_panel,
	}, {
		.compatible = "ti,nspire-classic-lcd-panel",
		.data = &ti_nspire_classic_lcd_panel,
	}, {
		.compatible = "toshiba,lt089ac29000",
		.data = &toshiba_lt089ac29000,
	}, {
		.compatible = "tpk,f07a-0102",
		.data = &tpk_f07a_0102,
	}, {
		.compatible = "tpk,f10a-0102",
		.data = &tpk_f10a_0102,
	}, {
		.compatible = "urt,umsh-8596md-t",
		.data = &urt_umsh_8596md_parallel,
	}, {
		.compatible = "urt,umsh-8596md-1t",
		.data = &urt_umsh_8596md_parallel,
	}, {
		.compatible = "urt,umsh-8596md-7t",
		.data = &urt_umsh_8596md_parallel,
	}, {
		.compatible = "urt,umsh-8596md-11t",
		.data = &urt_umsh_8596md_lvds,
	}, {
		.compatible = "urt,umsh-8596md-19t",
		.data = &urt_umsh_8596md_lvds,
	}, {
		.compatible = "urt,umsh-8596md-20t",
		.data = &urt_umsh_8596md_parallel,
	}, {
		.compatible = "vxt,vl050-8048nt-c01",
		.data = &vl050_8048nt_c01,
	}, {
		.compatible = "winstar,wf35ltiacd",
		.data = &winstar_wf35ltiacd,
	}, {
		/* Must be the last entry */
		.compatible = "panel-dpi",
		.data = &panel_dpi,
	}, {
		/* sentinel */
	}
};
MODULE_DEVICE_TABLE(of, platform_of_match);

static int panel_simple_platform_probe(struct platform_device *pdev)
{
	const struct of_device_id *id;

	id = of_match_node(platform_of_match, pdev->dev.of_node);
	if (!id)
		return -ENODEV;

	return panel_simple_probe(&pdev->dev, id->data);
}

static int panel_simple_platform_remove(struct platform_device *pdev)
{
	return panel_simple_remove(&pdev->dev);
}

static void panel_simple_platform_shutdown(struct platform_device *pdev)
{
	panel_simple_shutdown(&pdev->dev);
}

static struct platform_driver panel_simple_platform_driver = {
	.driver = {
		.name = "panel-simple",
		.of_match_table = platform_of_match,
	},
	.probe = panel_simple_platform_probe,
	.remove = panel_simple_platform_remove,
	.shutdown = panel_simple_platform_shutdown,
};

struct panel_desc_dsi {
	struct panel_desc desc;

	unsigned long flags;
	enum mipi_dsi_pixel_format format;
	unsigned int lanes;
};

static const struct drm_display_mode auo_b080uan01_mode = {
	.clock = 154500,
	.hdisplay = 1200,
	.hsync_start = 1200 + 62,
	.hsync_end = 1200 + 62 + 4,
	.htotal = 1200 + 62 + 4 + 62,
	.vdisplay = 1920,
	.vsync_start = 1920 + 9,
	.vsync_end = 1920 + 9 + 2,
	.vtotal = 1920 + 9 + 2 + 8,
	.vrefresh = 60,
};

static const struct panel_desc_dsi auo_b080uan01 = {
	.desc = {
		.modes = &auo_b080uan01_mode,
		.num_modes = 1,
		.bpc = 8,
		.size = {
			.width = 108,
			.height = 272,
		},
	},
	.flags = MIPI_DSI_MODE_VIDEO | MIPI_DSI_CLOCK_NON_CONTINUOUS,
	.format = MIPI_DSI_FMT_RGB888,
	.lanes = 4,
};

static const struct drm_display_mode boe_tv080wum_nl0_mode = {
	.clock = 160000,
	.hdisplay = 1200,
	.hsync_start = 1200 + 120,
	.hsync_end = 1200 + 120 + 20,
	.htotal = 1200 + 120 + 20 + 21,
	.vdisplay = 1920,
	.vsync_start = 1920 + 21,
	.vsync_end = 1920 + 21 + 3,
	.vtotal = 1920 + 21 + 3 + 18,
	.vrefresh = 60,
	.flags = DRM_MODE_FLAG_NVSYNC | DRM_MODE_FLAG_NHSYNC,
};

static const struct panel_desc_dsi boe_tv080wum_nl0 = {
	.desc = {
		.modes = &boe_tv080wum_nl0_mode,
		.num_modes = 1,
		.size = {
			.width = 107,
			.height = 172,
		},
	},
	.flags = MIPI_DSI_MODE_VIDEO |
		 MIPI_DSI_MODE_VIDEO_BURST |
		 MIPI_DSI_MODE_VIDEO_SYNC_PULSE,
	.format = MIPI_DSI_FMT_RGB888,
	.lanes = 4,
};

static const struct drm_display_mode lg_ld070wx3_sl01_mode = {
	.clock = 71000,
	.hdisplay = 800,
	.hsync_start = 800 + 32,
	.hsync_end = 800 + 32 + 1,
	.htotal = 800 + 32 + 1 + 57,
	.vdisplay = 1280,
	.vsync_start = 1280 + 28,
	.vsync_end = 1280 + 28 + 1,
	.vtotal = 1280 + 28 + 1 + 14,
	.vrefresh = 60,
};

static const struct panel_desc_dsi lg_ld070wx3_sl01 = {
	.desc = {
		.modes = &lg_ld070wx3_sl01_mode,
		.num_modes = 1,
		.bpc = 8,
		.size = {
			.width = 94,
			.height = 151,
		},
	},
	.flags = MIPI_DSI_MODE_VIDEO | MIPI_DSI_CLOCK_NON_CONTINUOUS,
	.format = MIPI_DSI_FMT_RGB888,
	.lanes = 4,
};

static const struct drm_display_mode lg_lh500wx1_sd03_mode = {
	.clock = 67000,
	.hdisplay = 720,
	.hsync_start = 720 + 12,
	.hsync_end = 720 + 12 + 4,
	.htotal = 720 + 12 + 4 + 112,
	.vdisplay = 1280,
	.vsync_start = 1280 + 8,
	.vsync_end = 1280 + 8 + 4,
	.vtotal = 1280 + 8 + 4 + 12,
	.vrefresh = 60,
};

static const struct panel_desc_dsi lg_lh500wx1_sd03 = {
	.desc = {
		.modes = &lg_lh500wx1_sd03_mode,
		.num_modes = 1,
		.bpc = 8,
		.size = {
			.width = 62,
			.height = 110,
		},
	},
	.flags = MIPI_DSI_MODE_VIDEO,
	.format = MIPI_DSI_FMT_RGB888,
	.lanes = 4,
};

static const struct drm_display_mode panasonic_vvx10f004b00_mode = {
	.clock = 157200,
	.hdisplay = 1920,
	.hsync_start = 1920 + 154,
	.hsync_end = 1920 + 154 + 16,
	.htotal = 1920 + 154 + 16 + 32,
	.vdisplay = 1200,
	.vsync_start = 1200 + 17,
	.vsync_end = 1200 + 17 + 2,
	.vtotal = 1200 + 17 + 2 + 16,
	.vrefresh = 60,
};

static const struct panel_desc_dsi panasonic_vvx10f004b00 = {
	.desc = {
		.modes = &panasonic_vvx10f004b00_mode,
		.num_modes = 1,
		.bpc = 8,
		.size = {
			.width = 217,
			.height = 136,
		},
	},
	.flags = MIPI_DSI_MODE_VIDEO | MIPI_DSI_MODE_VIDEO_SYNC_PULSE |
		 MIPI_DSI_CLOCK_NON_CONTINUOUS,
	.format = MIPI_DSI_FMT_RGB888,
	.lanes = 4,
};

static const struct drm_display_mode lg_acx467akm_7_mode = {
	.clock = 150000,
	.hdisplay = 1080,
	.hsync_start = 1080 + 2,
	.hsync_end = 1080 + 2 + 2,
	.htotal = 1080 + 2 + 2 + 2,
	.vdisplay = 1920,
	.vsync_start = 1920 + 2,
	.vsync_end = 1920 + 2 + 2,
	.vtotal = 1920 + 2 + 2 + 2,
	.vrefresh = 60,
};

static const struct panel_desc_dsi lg_acx467akm_7 = {
	.desc = {
		.modes = &lg_acx467akm_7_mode,
		.num_modes = 1,
		.bpc = 8,
		.size = {
			.width = 62,
			.height = 110,
		},
	},
	.flags = 0,
	.format = MIPI_DSI_FMT_RGB888,
	.lanes = 4,
};

static const struct drm_display_mode osd101t2045_53ts_mode = {
	.clock = 154500,
	.hdisplay = 1920,
	.hsync_start = 1920 + 112,
	.hsync_end = 1920 + 112 + 16,
	.htotal = 1920 + 112 + 16 + 32,
	.vdisplay = 1200,
	.vsync_start = 1200 + 16,
	.vsync_end = 1200 + 16 + 2,
	.vtotal = 1200 + 16 + 2 + 16,
	.vrefresh = 60,
	.flags = DRM_MODE_FLAG_NHSYNC | DRM_MODE_FLAG_NVSYNC,
};

static const struct panel_desc_dsi osd101t2045_53ts = {
	.desc = {
		.modes = &osd101t2045_53ts_mode,
		.num_modes = 1,
		.bpc = 8,
		.size = {
			.width = 217,
			.height = 136,
		},
	},
	.flags = MIPI_DSI_MODE_VIDEO | MIPI_DSI_MODE_VIDEO_BURST |
		 MIPI_DSI_MODE_VIDEO_SYNC_PULSE |
		 MIPI_DSI_MODE_EOT_PACKET,
	.format = MIPI_DSI_FMT_RGB888,
	.lanes = 4,
};

static const struct of_device_id dsi_of_match[] = {
	{
		.compatible = "auo,b080uan01",
		.data = &auo_b080uan01
	}, {
		.compatible = "boe,tv080wum-nl0",
		.data = &boe_tv080wum_nl0
	}, {
		.compatible = "lg,ld070wx3-sl01",
		.data = &lg_ld070wx3_sl01
	}, {
		.compatible = "lg,lh500wx1-sd03",
		.data = &lg_lh500wx1_sd03
	}, {
		.compatible = "panasonic,vvx10f004b00",
		.data = &panasonic_vvx10f004b00
	}, {
		.compatible = "lg,acx467akm-7",
		.data = &lg_acx467akm_7
	}, {
		.compatible = "osddisplays,osd101t2045-53ts",
		.data = &osd101t2045_53ts
	}, {
		/* sentinel */
	}
};
MODULE_DEVICE_TABLE(of, dsi_of_match);

static int panel_simple_dsi_probe(struct mipi_dsi_device *dsi)
{
	const struct panel_desc_dsi *desc;
	const struct of_device_id *id;
	int err;

	id = of_match_node(dsi_of_match, dsi->dev.of_node);
	if (!id)
		return -ENODEV;

	desc = id->data;

	err = panel_simple_probe(&dsi->dev, &desc->desc);
	if (err < 0)
		return err;

	dsi->mode_flags = desc->flags;
	dsi->format = desc->format;
	dsi->lanes = desc->lanes;

	err = mipi_dsi_attach(dsi);
	if (err) {
		struct panel_simple *panel = dev_get_drvdata(&dsi->dev);

		drm_panel_remove(&panel->base);
	}

	return err;
}

static int panel_simple_dsi_remove(struct mipi_dsi_device *dsi)
{
	int err;

	err = mipi_dsi_detach(dsi);
	if (err < 0)
		dev_err(&dsi->dev, "failed to detach from DSI host: %d\n", err);

	return panel_simple_remove(&dsi->dev);
}

static void panel_simple_dsi_shutdown(struct mipi_dsi_device *dsi)
{
	panel_simple_shutdown(&dsi->dev);
}

static struct mipi_dsi_driver panel_simple_dsi_driver = {
	.driver = {
		.name = "panel-simple-dsi",
		.of_match_table = dsi_of_match,
	},
	.probe = panel_simple_dsi_probe,
	.remove = panel_simple_dsi_remove,
	.shutdown = panel_simple_dsi_shutdown,
};

static int __init panel_simple_init(void)
{
	int err;

	err = platform_driver_register(&panel_simple_platform_driver);
	if (err < 0)
		return err;

	if (IS_ENABLED(CONFIG_DRM_MIPI_DSI)) {
		err = mipi_dsi_driver_register(&panel_simple_dsi_driver);
		if (err < 0)
			return err;
	}

	return 0;
}
module_init(panel_simple_init);

static void __exit panel_simple_exit(void)
{
	if (IS_ENABLED(CONFIG_DRM_MIPI_DSI))
		mipi_dsi_driver_unregister(&panel_simple_dsi_driver);

	platform_driver_unregister(&panel_simple_platform_driver);
}
module_exit(panel_simple_exit);

MODULE_AUTHOR("Thierry Reding <treding@nvidia.com>");
MODULE_DESCRIPTION("DRM Driver for Simple Panels");
MODULE_LICENSE("GPL and additional rights");<|MERGE_RESOLUTION|>--- conflicted
+++ resolved
@@ -2266,11 +2266,7 @@
 };
 
 static const struct drm_display_mode logicpd_type_28_mode = {
-<<<<<<< HEAD
-	.clock = 9000,
-=======
 	.clock = 9107,
->>>>>>> 04d5ce62
 	.hdisplay = 480,
 	.hsync_start = 480 + 3,
 	.hsync_end = 480 + 3 + 42,
@@ -3621,8 +3617,6 @@
 		.compatible = "logicpd,type28",
 		.data = &logicpd_type_28,
 	}, {
-<<<<<<< HEAD
-=======
 		.compatible = "logictechno,lt161010-2nhc",
 		.data = &logictechno_lt161010_2nh,
 	}, {
@@ -3632,7 +3626,6 @@
 		.compatible = "logictechno,lt170410-2whc",
 		.data = &logictechno_lt170410_2whc,
 	}, {
->>>>>>> 04d5ce62
 		.compatible = "mitsubishi,aa070mc01-ca1",
 		.data = &mitsubishi_aa070mc01,
 	}, {
